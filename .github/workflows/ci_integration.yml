name: Integration test

on:
  push:
    branches: [main]
  pull_request:
    branches: [main]

concurrency:
  group: ${{ github.workflow }}-${{ github.event.pull_request.number || github.ref }}
  cancel-in-progress: true

env:
  RUN_IN_CONTAINER: 1
  FF_DISABLE_UMASK_FOR_DOCKER_EXECUTOR: 1
  GHA_CLUSTER_SERVER_ADDR: "https://kubernetes.default:443"
  CARGO_TERM_COLOR: always
  RUSTFLAGS: "-Dwarnings"
  BASE_IMAGE: docker.io/paritytech/ci-unified:bullseye-1.88.0-2025-06-27-v202506301118
  RUN_IN_CI: "1"
  RUST_LOG: "zombienet_orchestrator=debug,zombienet_provider=debug"
  CARGO_TARGET_DIR: /tmp/target

jobs:
  build-tests:
    runs-on: parity-large
    timeout-minutes: 60
    container:
      image: docker.io/paritytech/ci-unified:bullseye-1.88.0-2025-06-27-v202506301118
    steps:
      - name: Checkout
        uses: actions/checkout@08c6903cd8c0fde910a37f88322edcfb5dd907a8 # v5.0.0

      - uses: Swatinem/rust-cache@98c8021b550208e191a6a3145459bfc9fb29c4c0 # v2.8.0
        with:
          cache-on-failure: true

      - name: Build tests
        run: |
          cargo build --tests --keep-going --locked
          mkdir -p artifacts
          cd artifacts
          find /tmp/target/debug/deps/ -maxdepth 1 -name "smoke-*" ! -name "*.d" -exec mv {} $(pwd)/smoke \;
          find /tmp/target/debug/deps/ -maxdepth 1 -name "smoke_native-*" ! -name "*.d" -exec mv {} $(pwd)/smoke_native \;
          cd ..
          tar cvfz artifacts.tar.gz artifacts

      - name: Upload artifacts
        uses: actions/upload-artifact@ea165f8d65b6e75b540449e92b4886f43607fa02 # v4.6.2
        with:
          name: zombienet-tests-${{ github.sha }}
          path: artifacts.tar.gz

  k8s-integration-test-smoke:
    runs-on: parity-zombienet
    needs: build-tests
    timeout-minutes: 60
    container:
      image: docker.io/paritytech/ci-unified:bullseye-1.88.0-2025-06-27-v202506301118
    steps:
      - name: Download artifacts
        uses: actions/download-artifact@634f93cb2916e3fdff6788551b99b062d0335ce0 # v5.0.0
        with:
          name: zombienet-tests-${{ github.sha }}
          path: /tmp

      - name: script
        run: |
          export ZOMBIE_K8S_CI_NAMESPACE=$(cat /data/namespace)
          export ZOMBIE_PROVIDER="k8s"
          # mv artifacts.tar.gz /tmp
          cd /tmp
          ls -la
          tar xvfz artifacts.tar.gz
          ./artifacts/smoke --nocapture
          # for running local
          # cargo test --test smoke -- --nocapture

      - name: upload logs
        uses: actions/upload-artifact@ea165f8d65b6e75b540449e92b4886f43607fa02 # v4.6.2
        with:
          name: zombienet-logs-${{ github.job }}-${{ github.sha }}
          path: |
<<<<<<< HEAD
            /tmp/zombie
  #
  #
=======
            /tmp/zombie*/logs/*

  docker-integration-test-smoke:
    runs-on: parity-default
    needs: build-tests
    timeout-minutes: 60
    steps:
      - name: Download artifacts
        uses: actions/download-artifact@634f93cb2916e3fdff6788551b99b062d0335ce0 # v5.0.0
        with:
          name: zombienet-tests-${{ github.sha }}
          path: /tmp

      - name: Install dependencies
        run: |
          sudo apt-get -y update
          sudo apt-get -y install wget
          # Manually download and install the OpenSSL 1.1 library
          wget http://security.ubuntu.com/ubuntu/pool/main/o/openssl/libssl1.1_1.1.1f-1ubuntu2_amd64.deb
          sudo dpkg -i libssl1.1_1.1.1f-1ubuntu2_amd64.deb

      - name: script
        timeout-minutes: 45
        run: |
          export ZOMBIE_PROVIDER="docker"
          cd /tmp
          ls -la
          tar xvfz artifacts.tar.gz
          ./artifacts/smoke --nocapture

      - name: upload logs
        if: always()
        uses: actions/upload-artifact@ea165f8d65b6e75b540449e92b4886f43607fa02 # v4.6.2
        with:
          name: zombienet-logs-${{ github.job }}-${{ github.sha }}
          path: |
            /tmp/zombie*/logs/*

>>>>>>> 888f9a23
  native-integration-test-smoke:
    runs-on: parity-default
    needs: build-tests
    timeout-minutes: 60
    container:
      image: docker.io/paritytech/ci-unified:bullseye-1.88.0-2025-06-27-v202506301118
    steps:
      - name: Download artifacts
        uses: actions/download-artifact@634f93cb2916e3fdff6788551b99b062d0335ce0 # v5.0.0
        with:
          name: zombienet-tests-${{ github.sha }}
          path: /tmp

      - name: Download bins
        shell: bash
        run: |
          for bin in polkadot polkadot-execute-worker polkadot-prepare-worker polkadot-omni-node polkadot-parachain; do
            echo "downloading $bin";
            curl -L -o /tmp/$bin https://github.com/paritytech/polkadot-sdk/releases/download/polkadot-stable2503-1/$bin;
            chmod 755 /tmp/$bin;
          done
          ls -ltr /tmp
          export PATH=/tmp:$PATH
          echo $PATH

      - name: script
        run: |
          export PATH=/tmp:$PATH
          echo $PATH
          # mv artifacts.tar.gz /tmp
          cd /tmp
          ls -la
          tar xvfz artifacts.tar.gz
          export ZOMBIE_PROVIDER="native"
          ./artifacts/smoke_native --nocapture
          # cargo test --test smoke-native -- --nocapture

      - name: upload logs
        uses: actions/upload-artifact@ea165f8d65b6e75b540449e92b4886f43607fa02 # v4.6.2
        with:
          name: zombienet-logs-${{ github.job }}-${{ github.sha }}
          path: |
            /tmp/zombie/<|MERGE_RESOLUTION|>--- conflicted
+++ resolved
@@ -81,11 +81,6 @@
         with:
           name: zombienet-logs-${{ github.job }}-${{ github.sha }}
           path: |
-<<<<<<< HEAD
-            /tmp/zombie
-  #
-  #
-=======
             /tmp/zombie*/logs/*
 
   docker-integration-test-smoke:
@@ -124,7 +119,6 @@
           path: |
             /tmp/zombie*/logs/*
 
->>>>>>> 888f9a23
   native-integration-test-smoke:
     runs-on: parity-default
     needs: build-tests
@@ -167,4 +161,4 @@
         with:
           name: zombienet-logs-${{ github.job }}-${{ github.sha }}
           path: |
-            /tmp/zombie/+            /tmp/zombie*/logs/*