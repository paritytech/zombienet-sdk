mod errors;
mod native;
mod shared;

use std::{error::Error, path::PathBuf};

use async_trait::async_trait;
<<<<<<< HEAD
use shared::types::{NativeRunCommandOptions, PodDef, RunCommandResponse};
use errors::ProviderError;
=======
use shared::types::{FileMap, NativeRunCommandOptions, PodDef, RunCommandResponse};
>>>>>>> c1150972

#[async_trait]
#[allow(non_upper_case_globals)]
pub trait Provider {
    async fn create_namespace(&mut self) -> Result<(), ProviderError>;
    async fn get_node_ip(&self) -> Result<String, ProviderError>;
    async fn get_port_mapping(
        &mut self,
        port: u16,
        pod_name: String,
    ) -> Result<u16, ProviderError>;
    async fn get_node_info(&mut self, pod_name: String) -> Result<(String, u16), ProviderError>;
    async fn run_command(
        &self,
        args: Vec<String>,
        opts: NativeRunCommandOptions,
    ) -> Result<RunCommandResponse, ProviderError>;
    async fn run_script(
        &mut self,
        identifier: String,
        script_path: String,
        args: Vec<String>,
    ) -> Result<RunCommandResponse, Box<dyn Error>>;
<<<<<<< HEAD
    async fn copy_file_from_pod(
        &mut self,
        pod_file_path: PathBuf,
        local_file_path: PathBuf,
    ) -> Result<(), Box<dyn Error>>;
    async fn create_resource(&mut self, resource_def: PodDef, scoped: bool, wait_ready: bool) -> Result<(), ProviderError>;
    async fn wait_node_ready(&mut self, node_name: String) -> Result<(), ProviderError>;
    async fn get_node_logs(&mut self, node_name: String) -> Result<String, ProviderError>;
=======
    async fn spawn_from_def(
        &mut self,
        pod_def: PodDef,
        files_to_copy: Vec<FileMap>,
        keystore: String,
        chain_spec_id: String,
        db_snapshot: String,
    ) -> Result<(), Box<dyn Error>>;
    fn copy_file_from_pod(
        &mut self,
        pod_file_path: String,
        local_file_path: String,
    ) -> Result<(), Box<dyn Error>>;
    async fn create_resource(&mut self, resource_def: PodDef) -> Result<(), Box<dyn Error>>;
    async fn wait_node_ready(&mut self, node_name: String) -> Result<(), Box<dyn Error>>;
    async fn get_node_logs(&mut self, node_name: String) -> Result<String, Box<dyn Error>>;
>>>>>>> c1150972
    async fn dump_logs(&mut self, path: String, pod_name: String) -> Result<(), Box<dyn Error>>;
    fn get_pause_args(&mut self, name: String) -> Vec<String>;
    fn get_resume_args(&mut self, name: String) -> Vec<String>;
    async fn validate_access(&mut self) -> Result<bool, Box<dyn Error>>;
    async fn destroy_namespace(&mut self) -> Result<(), Box<dyn Error>>;
    fn is_pod_monitor_available() -> Result<bool, Box<dyn Error>> {
        Ok(false)
    }
    async fn spawn_introspector() -> Result<(), Box<dyn Error>> {
        Ok(())
    }

    async fn static_setup() -> Result<(), Box<dyn Error>> {
        Ok(())
    }
    async fn create_static_resource() -> Result<(), Box<dyn Error>> {
        Ok(())
    }
    async fn create_pod_monitor() -> Result<(), Box<dyn Error>> {
        Ok(())
    }
    async fn setup_cleaner() -> Result<(), Box<dyn Error>> {
        Ok(())
    }
    async fn upsert_cron_job() -> Result<(), Box<dyn Error>> {
        todo!();
    }
}<|MERGE_RESOLUTION|>--- conflicted
+++ resolved
@@ -5,12 +5,8 @@
 use std::{error::Error, path::PathBuf};
 
 use async_trait::async_trait;
-<<<<<<< HEAD
 use shared::types::{NativeRunCommandOptions, PodDef, RunCommandResponse};
 use errors::ProviderError;
-=======
-use shared::types::{FileMap, NativeRunCommandOptions, PodDef, RunCommandResponse};
->>>>>>> c1150972
 
 #[async_trait]
 #[allow(non_upper_case_globals)]
@@ -34,7 +30,14 @@
         script_path: String,
         args: Vec<String>,
     ) -> Result<RunCommandResponse, Box<dyn Error>>;
-<<<<<<< HEAD
+    async fn spawn_from_def(
+        &mut self,
+        pod_def: PodDef,
+        files_to_copy: Vec<FileMap>,
+        keystore: String,
+        chain_spec_id: String,
+        db_snapshot: String,
+    ) -> Result<(), Box<dyn ProviderError>>;
     async fn copy_file_from_pod(
         &mut self,
         pod_file_path: PathBuf,
@@ -43,24 +46,6 @@
     async fn create_resource(&mut self, resource_def: PodDef, scoped: bool, wait_ready: bool) -> Result<(), ProviderError>;
     async fn wait_node_ready(&mut self, node_name: String) -> Result<(), ProviderError>;
     async fn get_node_logs(&mut self, node_name: String) -> Result<String, ProviderError>;
-=======
-    async fn spawn_from_def(
-        &mut self,
-        pod_def: PodDef,
-        files_to_copy: Vec<FileMap>,
-        keystore: String,
-        chain_spec_id: String,
-        db_snapshot: String,
-    ) -> Result<(), Box<dyn Error>>;
-    fn copy_file_from_pod(
-        &mut self,
-        pod_file_path: String,
-        local_file_path: String,
-    ) -> Result<(), Box<dyn Error>>;
-    async fn create_resource(&mut self, resource_def: PodDef) -> Result<(), Box<dyn Error>>;
-    async fn wait_node_ready(&mut self, node_name: String) -> Result<(), Box<dyn Error>>;
-    async fn get_node_logs(&mut self, node_name: String) -> Result<String, Box<dyn Error>>;
->>>>>>> c1150972
     async fn dump_logs(&mut self, path: String, pod_name: String) -> Result<(), Box<dyn Error>>;
     fn get_pause_args(&mut self, name: String) -> Vec<String>;
     fn get_resume_args(&mut self, name: String) -> Vec<String>;
