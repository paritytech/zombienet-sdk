--- conflicted
+++ resolved
@@ -12,10 +12,7 @@
 use anyhow::anyhow;
 use async_trait::async_trait;
 use configuration::types::Port;
-<<<<<<< HEAD
-=======
 use futures::{future::try_join_all, try_join};
->>>>>>> 656f56c0
 use nix::{
     sys::signal::{kill, Signal},
     unistd::Pid,
@@ -34,10 +31,7 @@
 use uuid::Uuid;
 
 use crate::{
-<<<<<<< HEAD
     constants::LOCALHOST,
-=======
->>>>>>> 656f56c0
     shared::constants::{NODE_CONFIG_DIR, NODE_DATA_DIR, NODE_SCRIPTS_DIR},
     DynNamespace, DynNode, ExecutionResult, GenerateFileCommand, GenerateFilesOptions, Provider,
     ProviderCapabilities, ProviderError, ProviderNamespace, ProviderNode, RunCommandOptions,
@@ -65,13 +59,7 @@
 impl<FS: FileSystem + Send + Sync + Clone> NativeProvider<FS> {
     pub fn new(filesystem: FS) -> Self {
         NativeProvider {
-<<<<<<< HEAD
-            capabilities: ProviderCapabilities {
-                requires_image: false,
-            },
-=======
             capabilities: ProviderCapabilities::new(),
->>>>>>> 656f56c0
             tmp_dir: std::env::temp_dir(),
             filesystem,
             inner: Arc::new(RwLock::new(NativeProviderInner {
@@ -88,10 +76,6 @@
 
 #[async_trait]
 impl<FS: FileSystem + Send + Sync + Clone + 'static> Provider for NativeProvider<FS> {
-<<<<<<< HEAD
-    fn capabilities(&self) -> ProviderCapabilities {
-        self.capabilities.clone()
-=======
     fn capabilities(&self) -> &ProviderCapabilities {
         &self.capabilities
     }
@@ -105,19 +89,13 @@
             .into_iter()
             .map(|(id, namespace)| (id, Arc::new(namespace) as DynNamespace))
             .collect()
->>>>>>> 656f56c0
     }
 
     async fn create_namespace(&self) -> Result<DynNamespace, ProviderError> {
         let id = format!("zombie_{}", Uuid::new_v4());
         let mut inner = self.inner.write().await;
 
-<<<<<<< HEAD
-        // TODO: move to PathBuf here.
-        let base_dir = format!("{}{}", self.tmp_dir.to_string_lossy(), &id);
-=======
         let base_dir = PathBuf::from(format!("{}/{}", self.tmp_dir.to_string_lossy(), &id));
->>>>>>> 656f56c0
         self.filesystem.create_dir(&base_dir).await?;
 
         let namespace = NativeNamespace {
@@ -141,11 +119,7 @@
 #[derive(Debug, Clone)]
 pub struct NativeNamespace<FS: FileSystem + Send + Sync + Clone> {
     id: String,
-<<<<<<< HEAD
-    base_dir: String,
-=======
     base_dir: PathBuf,
->>>>>>> 656f56c0
     inner: Arc<RwLock<NativeNamespaceInner<FS>>>,
     filesystem: FS,
     provider: WeakNativeProvider<FS>,
@@ -155,7 +129,6 @@
 struct NativeNamespaceInner<FS: FileSystem + Send + Sync + Clone> {
     nodes: HashMap<String, NativeNode<FS>>,
 }
-<<<<<<< HEAD
 
 #[derive(Debug, Clone)]
 struct WeakNativeNamespace<FS: FileSystem + Send + Sync + Clone> {
@@ -164,51 +137,45 @@
 
 #[async_trait]
 impl<FS: FileSystem + Send + Sync + Clone + 'static> ProviderNamespace for NativeNamespace<FS> {
-    fn id(&self) -> String {
-        self.id.clone()
-    }
-
-    fn base_dir(&self) -> String {
-        self.base_dir.clone()
-    }
-
-    async fn spawn_node(&self, options: SpawnNodeOptions) -> Result<DynNode, ProviderError> {
-        let mut inner = self.inner.write().await;
-
-        // create node directories and filepaths
-        let base_dir = format!("{}/{}", &self.base_dir, &options.name);
-        let log_path = format!("{}/{}.log", &base_dir, &options.name);
-        let config_dir = format!("{}{}", &base_dir, NODE_CONFIG_DIR);
-        let data_dir = format!("{}{}", &base_dir, NODE_DATA_DIR);
-        let scripts_dir = format!("{}{}", &base_dir, NODE_SCRIPTS_DIR);
-        // NOTE: in native this base path already exist
-        self.filesystem.create_dir_all(&base_dir).await?;
-        self.filesystem.create_dir(&config_dir).await?;
-        self.filesystem.create_dir(&data_dir).await?;
-
-        // Created needed paths
-        for path in options.created_paths {
-            self.filesystem
-                .create_dir_all(format!("{}{}", &base_dir, path.to_string_lossy()))
-                .await?;
-        }
-        // Inject files before start the node
-        for file in options.injected_files {
-            self.filesystem
-                .copy(
-                    file.local_path,
-                    format!("{}{}", base_dir, file.remote_path.to_string_lossy()),
-                )
-                .await?;
-=======
-
-#[derive(Debug, Clone)]
-struct WeakNativeNamespace<FS: FileSystem + Send + Sync + Clone> {
-    inner: Weak<RwLock<NativeNamespaceInner<FS>>>,
-}
-
-#[async_trait]
-impl<FS: FileSystem + Send + Sync + Clone + 'static> ProviderNamespace for NativeNamespace<FS> {
+// <<<<<<< HEAD
+//     fn id(&self) -> String {
+//         self.id.clone()
+//     }
+
+//     fn base_dir(&self) -> String {
+//         self.base_dir.clone()
+//     }
+
+//     async fn spawn_node(&self, options: SpawnNodeOptions) -> Result<DynNode, ProviderError> {
+//         let mut inner = self.inner.write().await;
+
+//         // create node directories and filepaths
+//         let base_dir = format!("{}/{}", &self.base_dir, &options.name);
+//         let log_path = format!("{}/{}.log", &base_dir, &options.name);
+//         let config_dir = format!("{}{}", &base_dir, NODE_CONFIG_DIR);
+//         let data_dir = format!("{}{}", &base_dir, NODE_DATA_DIR);
+//         let scripts_dir = format!("{}{}", &base_dir, NODE_SCRIPTS_DIR);
+//         // NOTE: in native this base path already exist
+//         self.filesystem.create_dir_all(&base_dir).await?;
+//         self.filesystem.create_dir(&config_dir).await?;
+//         self.filesystem.create_dir(&data_dir).await?;
+
+//         // Created needed paths
+//         for path in options.created_paths {
+//             self.filesystem
+//                 .create_dir_all(format!("{}{}", &base_dir, path.to_string_lossy()))
+//                 .await?;
+//         }
+//         // Inject files before start the node
+//         for file in options.injected_files {
+//             self.filesystem
+//                 .copy(
+//                     file.local_path,
+//                     format!("{}{}", base_dir, file.remote_path.to_string_lossy()),
+//                 )
+//                 .await?;
+//         }
+// =======
     fn id(&self) -> &str {
         &self.id
     }
@@ -256,9 +223,9 @@
                 file.local_path,
                 format!("{}{}", base_dir_raw, file.remote_path.to_string_lossy()),
             ));
->>>>>>> 656f56c0
         }
         try_join_all(futures).await?;
+//>>>>>>> main
 
         let (process, stdout_reading_handle, stderr_reading_handle, log_writing_handle) =
             create_process_with_log_tasks(
@@ -293,38 +260,6 @@
             })),
         };
 
-<<<<<<< HEAD
-        let (process, stdout_reading_handle, stderr_reading_handle, log_writing_handle) =
-            create_process_with_log_tasks(
-                &options.name,
-                &options.command,
-                &options.args,
-                &options.env,
-                &log_path,
-                self.filesystem.clone(),
-            )?;
-
-        // create node structure holding state
-        let node = NativeNode {
-            name: options.name.clone(),
-            command: options.command,
-            args: options.args,
-            env: options.env,
-            base_dir,
-            scripts_dir,
-            log_path,
-            filesystem: self.filesystem.clone(),
-            namespace: WeakNativeNamespace {
-                inner: Arc::downgrade(&self.inner),
-            },
-            inner: Arc::new(RwLock::new(NativeNodeInner {
-                process,
-                stdout_reading_handle,
-                stderr_reading_handle,
-                log_writing_handle,
-            })),
-        };
-
         // store node inside namespace
         inner.nodes.insert(options.name, node.clone());
 
@@ -351,6 +286,7 @@
             local_output_path,
         } in options.commands
         {
+
             // TODO: move to logger
             println!("{:#?}, {:#?}", command, args);
             println!("{:#?}", local_output_path.as_os_str());
@@ -362,7 +298,15 @@
                 Ok(contents) => self
                     .filesystem
                     .write(
-                        format!("{}/{}", self.base_dir, local_output_path.display()),
+// <<<<<<< HEAD
+                        // format!("{}/{}", self.base_dir, local_output_path.display()),
+// =======
+                        format!(
+                            "{}{}",
+                            self.base_dir.to_string_lossy(),
+                            local_output_path.to_string_lossy()
+                        ),
+// >>>>>>> main
                         contents,
                     )
                     .await
@@ -372,54 +316,6 @@
         }
 
         temp_node.destroy().await
-=======
-        // store node inside namespace
-        inner.nodes.insert(options.name, node.clone());
-
-        Ok(Arc::new(node))
-    }
-
-    async fn generate_files(&self, options: GenerateFilesOptions) -> Result<(), ProviderError> {
-        // we spawn a node doing nothing but looping so we can execute our commands
-        let temp_node = self
-            .spawn_node(SpawnNodeOptions {
-                name: format!("temp_{}", Uuid::new_v4()),
-                command: "bash".to_string(),
-                args: vec!["-c".to_string(), "while :; do sleep 1; done".to_string()],
-                env: vec![],
-                injected_files: options.injected_files,
-            })
-            .await?;
-
-        for GenerateFileCommand {
-            command,
-            args,
-            env,
-            local_output_path,
-        } in options.commands
-        {
-            match temp_node
-                .run_command(RunCommandOptions { command, args, env })
-                .await
-                .map_err(|err| ProviderError::FileGenerationFailed(err.into()))?
-            {
-                Ok(contents) => self
-                    .filesystem
-                    .write(
-                        format!(
-                            "{}{}",
-                            self.base_dir.to_string_lossy(),
-                            local_output_path.to_string_lossy()
-                        ),
-                        contents,
-                    )
-                    .await
-                    .map_err(|err| ProviderError::FileGenerationFailed(err.into()))?,
-                Err((_, msg)) => Err(ProviderError::FileGenerationFailed(anyhow!("{msg}")))?,
-            };
-        }
-
-        temp_node.destroy().await
     }
 
     async fn static_setup(&self) -> Result<(), ProviderError> {
@@ -441,37 +337,6 @@
         }
 
         Ok(())
->>>>>>> 656f56c0
-    }
-}
-
-<<<<<<< HEAD
-    async fn static_setup(&self) -> Result<(), ProviderError> {
-        todo!()
-    }
-
-    async fn destroy(&self) -> Result<(), ProviderError> {
-        // we need to clone nodes (behind an Arc, so cheaply) to avoid deadlock between the inner.write lock and the node.destroy
-        // method acquiring a lock the namespace to remove the node from the nodes hashmap.
-        let nodes = self
-            .inner
-            .write()
-            .await
-            .nodes
-            .iter()
-            .map(|(_, node)| node.clone())
-            .collect::<Vec<NativeNode<FS>>>();
-
-        for node in nodes.iter() {
-            node.destroy().await?;
-        }
-
-        // remove namespace from provider
-        if let Some(provider) = self.provider.inner.upgrade() {
-            provider.write().await.namespaces.remove(&self.id);
-        }
-
-        Ok(())
     }
 }
 
@@ -481,9 +346,17 @@
     command: String,
     args: Vec<String>,
     env: Vec<(String, String)>,
-    base_dir: String,
-    scripts_dir: String,
-    log_path: String,
+// <<<<<<< HEAD
+//     base_dir: String,
+//     scripts_dir: String,
+//     log_path: String,
+// =======
+    base_dir: PathBuf,
+    config_dir: PathBuf,
+    data_dir: PathBuf,
+    scripts_dir: PathBuf,
+    log_path: PathBuf,
+// >>>>>>> main
     inner: Arc<RwLock<NativeNodeInner>>,
     filesystem: FS,
     namespace: WeakNativeNamespace<FS>,
@@ -499,20 +372,61 @@
 
 #[async_trait]
 impl<FS: FileSystem + Send + Sync + Clone + 'static> ProviderNode for NativeNode<FS> {
-    fn name(&self) -> String {
-        self.name.clone()
-    }
-
-    fn command(&self) -> String {
-        self.command.clone()
-    }
-
-    fn args(&self) -> Vec<String> {
-        self.args.clone()
-    }
-
-    async fn ip(&self) -> Result<IpAddr, ProviderError> {
-        Ok(LOCALHOST)
+// <<<<<<< HEAD
+//     fn name(&self) -> String {
+//         self.name.clone()
+//     }
+
+//     fn command(&self) -> String {
+//         self.command.clone()
+//     }
+
+//     fn args(&self) -> Vec<String> {
+//         self.args.clone()
+//     }
+
+//     async fn ip(&self) -> Result<IpAddr, ProviderError> {
+//         Ok(LOCALHOST)
+// =======
+    fn name(&self) -> &str {
+        &self.name
+    }
+
+    fn base_dir(&self) -> &PathBuf {
+        &self.base_dir
+    }
+
+    fn config_dir(&self) -> &PathBuf {
+        &self.config_dir
+    }
+
+    fn data_dir(&self) -> &PathBuf {
+        &self.data_dir
+    }
+
+    fn scripts_dir(&self) -> &PathBuf {
+        &self.scripts_dir
+    }
+
+    fn log_path(&self) -> &PathBuf {
+        &self.log_path
+    }
+
+    async fn endpoint(&self) -> Result<(IpAddr, Port), ProviderError> {
+        todo!();
+    }
+
+    async fn mapped_port(&self, _port: Port) -> Result<Port, ProviderError> {
+        todo!()
+    }
+
+    async fn logs(&self) -> Result<String, ProviderError> {
+        Ok(self.filesystem.read_to_string(&self.log_path).await?)
+    }
+
+    async fn dump_logs(&self, local_dest: PathBuf) -> Result<(), ProviderError> {
+        Ok(self.filesystem.copy(&self.log_path, local_dest).await?)
+// >>>>>>> main
     }
 
     async fn endpoint(&self) -> Result<(IpAddr, Port), ProviderError> {
@@ -536,8 +450,14 @@
         &self,
         options: RunCommandOptions,
     ) -> Result<ExecutionResult, ProviderError> {
-        let result = Command::new(&options.command)
+// <<<<<<< HEAD
+//         let result = Command::new(&options.command)
+//             .args(options.args)
+// =======
+        let result = Command::new(options.command.clone())
             .args(options.args)
+            .envs(options.env)
+// >>>>>>> main
             .output()
             .await
             .map_err(|err| ProviderError::RunCommandError(options.command, err.into()))?;
@@ -558,144 +478,20 @@
     ) -> Result<ExecutionResult, ProviderError> {
         let local_script_path = PathBuf::from(&options.local_script_path);
 
-        if !local_script_path.try_exists().unwrap() {
-            // FIXME
-            return Err(ProviderError::RunCommandError(
-                "test".into(),
-                anyhow!("Test"),
-            ));
-        }
-
-        // extract file name and build remote file path
-        let script_file_name = local_script_path
-            .file_name()
-            .map(|file_name| file_name.to_string_lossy().to_string())
-            .ok_or(ProviderError::InvalidScriptPath(
-                options.local_script_path.display().to_string(),
-            ))?;
-        let remote_script_path = format!("{}/{}", self.scripts_dir, script_file_name);
-
-        // copy and set script's execute permission
-        self.filesystem
-            .copy(local_script_path, &remote_script_path)
-            .await?;
-        self.filesystem.set_mode(&remote_script_path, 0o744).await?;
-
-        // execute script
-        self.run_command(RunCommandOptions {
-            command: remote_script_path,
-            args: options.args,
-            env: options.env,
-        })
-        .await
-    }
-
-    async fn copy_file_from_node(
-        &self,
-        remote_src: PathBuf,
-        local_dest: PathBuf,
-    ) -> Result<(), ProviderError> {
-        let remote_file_path = format!("{}{}", self.base_dir, remote_src.to_str().unwrap());
-        self.filesystem.copy(remote_file_path, local_dest).await?;
-=======
-#[derive(Debug, Clone)]
-struct NativeNode<FS: FileSystem + Send + Sync + Clone> {
-    name: String,
-    command: String,
-    args: Vec<String>,
-    env: Vec<(String, String)>,
-    base_dir: PathBuf,
-    config_dir: PathBuf,
-    data_dir: PathBuf,
-    scripts_dir: PathBuf,
-    log_path: PathBuf,
-    inner: Arc<RwLock<NativeNodeInner>>,
-    filesystem: FS,
-    namespace: WeakNativeNamespace<FS>,
-}
-
-#[derive(Debug)]
-struct NativeNodeInner {
-    process: Child,
-    stdout_reading_handle: JoinHandle<()>,
-    stderr_reading_handle: JoinHandle<()>,
-    log_writing_handle: JoinHandle<()>,
-}
-
-#[async_trait]
-impl<FS: FileSystem + Send + Sync + Clone + 'static> ProviderNode for NativeNode<FS> {
-    fn name(&self) -> &str {
-        &self.name
-    }
-
-    fn base_dir(&self) -> &PathBuf {
-        &self.base_dir
-    }
-
-    fn config_dir(&self) -> &PathBuf {
-        &self.config_dir
-    }
-
-    fn data_dir(&self) -> &PathBuf {
-        &self.data_dir
-    }
-
-    fn scripts_dir(&self) -> &PathBuf {
-        &self.scripts_dir
-    }
-
-    fn log_path(&self) -> &PathBuf {
-        &self.log_path
-    }
-
-    async fn endpoint(&self) -> Result<(IpAddr, Port), ProviderError> {
-        todo!();
-    }
-
-    async fn mapped_port(&self, _port: Port) -> Result<Port, ProviderError> {
-        todo!()
-    }
-
-    async fn logs(&self) -> Result<String, ProviderError> {
-        Ok(self.filesystem.read_to_string(&self.log_path).await?)
-    }
-
-    async fn dump_logs(&self, local_dest: PathBuf) -> Result<(), ProviderError> {
-        Ok(self.filesystem.copy(&self.log_path, local_dest).await?)
-    }
-
-    async fn run_command(
-        &self,
-        options: RunCommandOptions,
-    ) -> Result<ExecutionResult, ProviderError> {
-        let result = Command::new(options.command.clone())
-            .args(options.args)
-            .envs(options.env)
-            .output()
-            .await
-            .map_err(|err| ProviderError::RunCommandError(options.command, err.into()))?;
-
-        if result.status.success() {
-            Ok(Ok(String::from_utf8_lossy(&result.stdout).to_string()))
-        } else {
-            Ok(Err((
-                result.status,
-                String::from_utf8_lossy(&result.stderr).to_string(),
-            )))
-        }
-    }
-
-    async fn run_script(
-        &self,
-        options: RunScriptOptions,
-    ) -> Result<ExecutionResult, ProviderError> {
-        let local_script_path = PathBuf::from(&options.local_script_path);
-
+// <<<<<<< HEAD
+//         if !local_script_path.try_exists().unwrap() {
+//             // FIXME
+//             return Err(ProviderError::RunCommandError(
+//                 "test".into(),
+//                 anyhow!("Test"),
+//             ));
+// =======
         if !local_script_path
             .try_exists()
             .map_err(|err| ProviderError::InvalidScriptPath(err.into()))?
         {
             return Err(ProviderError::ScriptNotFound(local_script_path));
+// >>>>>>> main
         }
 
         // extract file name and build remote file path
@@ -795,19 +591,10 @@
         inner.stderr_reading_handle = stdout_reading_handle;
         inner.stderr_reading_handle = stderr_reading_handle;
         inner.log_writing_handle = log_writing_handle;
->>>>>>> 656f56c0
 
         Ok(())
     }
 
-<<<<<<< HEAD
-    async fn pause(&self) -> Result<(), ProviderError> {
-        let inner = self.inner.write().await;
-        let raw_pid = inner.process.id().unwrap();
-        let pid = Pid::from_raw(raw_pid.try_into().unwrap());
-
-        kill(pid, Signal::SIGSTOP).unwrap();
-=======
     async fn destroy(&self) -> Result<(), ProviderError> {
         let mut inner = self.inner.write().await;
 
@@ -823,27 +610,11 @@
         if let Some(namespace) = self.namespace.inner.upgrade() {
             namespace.write().await.nodes.remove(&self.name);
         }
->>>>>>> 656f56c0
 
         Ok(())
     }
 }
 
-<<<<<<< HEAD
-    async fn resume(&self) -> Result<(), ProviderError> {
-        let inner = self.inner.write().await;
-        let raw_pid = inner.process.id().unwrap();
-        let pid = Pid::from_raw(raw_pid.try_into().unwrap());
-
-        kill(pid, Signal::SIGCONT).unwrap();
-
-        Ok(())
-    }
-
-    async fn restart(&self, after: Option<Duration>) -> Result<(), ProviderError> {
-        if let Some(duration) = after {
-            sleep(duration).await;
-=======
 fn retrieve_pid_from_process(process: &Child, node_name: &str) -> Result<Pid, ProviderError> {
     Ok(Pid::from_raw(
         process
@@ -894,54 +665,10 @@
                 // TODO: find a better way instead of ignoring error ?
                 let _ = filesystem.append(&log_path, data).await;
             }
->>>>>>> 656f56c0
         }
     })
 }
 
-<<<<<<< HEAD
-        let mut inner = self.inner.write().await;
-
-        // abort all task handlers and kill process
-        inner.log_writing_handle.abort();
-        inner.stdout_reading_handle.abort();
-        inner.stderr_reading_handle.abort();
-        inner.process.kill().await.unwrap();
-
-        // re-spawn process with tasks for logs
-        let (process, stdout_reading_handle, stderr_reading_handle, log_writing_handle) =
-            create_process_with_log_tasks(
-                &self.name,
-                &self.command,
-                &self.args,
-                &self.env,
-                &self.log_path,
-                self.filesystem.clone(),
-            )?;
-
-        // update node process and handlers
-        inner.process = process;
-        inner.stderr_reading_handle = stdout_reading_handle;
-        inner.stderr_reading_handle = stderr_reading_handle;
-        inner.log_writing_handle = log_writing_handle;
-
-        Ok(())
-    }
-
-    async fn destroy(&self) -> Result<(), ProviderError> {
-        let mut inner = self.inner.write().await;
-
-        inner.log_writing_handle.abort();
-        inner.stdout_reading_handle.abort();
-        inner.stderr_reading_handle.abort();
-        inner.process.kill().await.unwrap();
-
-        if let Some(namespace) = self.namespace.inner.upgrade() {
-            namespace.write().await.nodes.remove(&self.name);
-        }
-
-        Ok(())
-=======
 type CreateProcessOutput = (Child, JoinHandle<()>, JoinHandle<()>, JoinHandle<()>);
 
 fn create_process_with_log_tasks(
@@ -1057,112 +784,8 @@
         let provider = NativeProvider::new(fs.clone());
 
         assert_eq!(provider.namespaces().await.len(), 0);
->>>>>>> 656f56c0
-    }
-}
-
-<<<<<<< HEAD
-fn create_stream_polling_task(
-    stream: impl AsyncRead + Unpin + Send + 'static,
-    tx: Sender<Result<Vec<u8>, Error>>,
-) -> JoinHandle<()> {
-    tokio::spawn(async move {
-        let mut reader = BufReader::new(stream);
-        let mut buffer = vec![0u8; 1024];
-
-        loop {
-            match reader.read(&mut buffer).await {
-                Ok(0) => {
-                    let _ = tx.send(Ok(Vec::new())).await;
-                    break;
-                },
-                Ok(n) => {
-                    let _ = tx.send(Ok(buffer[..n].to_vec())).await;
-                },
-                Err(e) => {
-                    let _ = tx.send(Err(e)).await;
-                    break;
-                },
-            }
-        }
-    })
-}
-
-fn create_log_writing_task(
-    mut rx: Receiver<Result<Vec<u8>, Error>>,
-    filesystem: impl FileSystem + Send + Sync + 'static,
-    log_path: String,
-) -> JoinHandle<()> {
-    tokio::spawn(async move {
-        loop {
-            sleep(Duration::from_millis(250)).await;
-            while let Some(Ok(data)) = rx.recv().await {
-                filesystem.append(&log_path, data).await.unwrap();
-            }
-        }
-    })
-}
-
-fn create_process_with_log_tasks(
-    name: &str,
-    command: &str,
-    args: &Vec<String>,
-    env: &Vec<(String, String)>,
-    log_path: &str,
-    filesystem: impl FileSystem + Send + Sync + 'static,
-) -> Result<(Child, JoinHandle<()>, JoinHandle<()>, JoinHandle<()>), ProviderError> {
-    // create process
-    let mut process = Command::new(command)
-        .args(args)
-        .envs(env.to_owned())
-        .stdin(Stdio::null())
-        .stdout(Stdio::piped())
-        .stderr(Stdio::piped())
-        .kill_on_drop(true)
-        .spawn()
-        .map_err(|err| ProviderError::NodeSpawningFailed(name.to_string(), err.into()))?;
-    let stdout = process.stdout.take().expect("infaillible, stdout is piped");
-    let stderr = process.stderr.take().expect("Infaillible, stderr is piped");
-
-    // create additionnal long-running tasks for logs
-    let (stdout_tx, rx) = mpsc::channel(10);
-    let stderr_tx = stdout_tx.clone();
-    let stdout_reading_handle = create_stream_polling_task(stdout, stdout_tx);
-    let stderr_reading_handle = create_stream_polling_task(stderr, stderr_tx);
-    let log_writing_handle = create_log_writing_task(rx, filesystem, log_path.to_owned());
-
-    Ok((
-        process,
-        stdout_reading_handle,
-        stderr_reading_handle,
-        log_writing_handle,
-    ))
-}
-
-#[cfg(test)]
-mod tests {
-    use std::{ffi::OsString, str::FromStr};
-
-    use support::fs::{
-        in_memory::{InMemoryFile, InMemoryFileSystem},
-        local::LocalFileSystem,
-    };
-
-    use super::*;
-
-    #[test]
-    fn it_should_possible_to_retrieve_capabilities() {
-        let fs = InMemoryFileSystem::default();
-        let provider = NativeProvider::new(fs);
-
-        let capabilities = provider.capabilities();
-
-        assert_eq!(capabilities.requires_image, false);
-    }
-
-    #[tokio::test]
-    async fn it_should_be_possible_to_create_a_new_namespace() {
-=======
+    }
+
     #[tokio::test]
     async fn provider_namespaces_method_should_return_filled_namespaces_map_if_the_provider_has_one_namespace(
     ) {
@@ -1511,186 +1134,11 @@
 
     #[tokio::test]
     async fn node_dump_logs_method_should_writes_its_logs_to_a_given_destination() {
->>>>>>> 656f56c0
-        let fs = InMemoryFileSystem::new(HashMap::from([
-            (OsString::from_str("/").unwrap(), InMemoryFile::dir()),
-            (OsString::from_str("/tmp").unwrap(), InMemoryFile::dir()),
-        ]));
-        let provider = NativeProvider::new(fs.clone());
-<<<<<<< HEAD
-
-        let _ = provider.create_namespace().await.unwrap();
-
-        println!("{:?}", fs.files.read().await);
-    }
-
-    #[tokio::test]
-    async fn it_works() {
-        let fs = LocalFileSystem::default();
-        let provider = NativeProvider::new(fs);
-
-        let namespace = provider.create_namespace().await.unwrap();
-
-        namespace
-            .generate_files(GenerateFilesOptions {
-                commands: vec![GenerateFileCommand {
-                    command: "/home/user/.bin/polkadot".to_string(),
-                    args: vec![
-                        "build-spec".to_string(),
-                        "--chain=rococo-local".to_string(),
-                        "--disable-default-bootnode".to_string(),
-                    ],
-                    env: vec![],
-                    local_output_path: "rococo-local-plain.json".into(),
-                }],
-                injected_files: vec![],
-            })
-            .await
-            .unwrap();
-
-        // let node = namespace
-        //     .spawn_node(SpawnNodeOptions {
-        //         name: "node1".to_string(),
-        //         command: "/home/user/.bin/polkadot".to_string(),
-        //         args: vec![],
-        //         env: vec![],
-        //         injected_files: vec![],
-        //     })
-        //     .await
-        //     .unwrap();
-
-        // sleep(Duration::from_secs(10)).await;
-
-        // node.pause().await.unwrap();
-
-        // sleep(Duration::from_secs(10)).await;
-
-        // node.resume().await.unwrap();
-
-        // node.restart(Some(Duration::from_secs(10))).await.unwrap();
-
-        // sleep(Duration::from_secs(10)).await;
-    }
-}
-
-// #[cfg(test)]
-// mod tests {
-//     use std::{os::unix::process::ExitStatusExt, process::ExitStatus};
-
-//     use support::fs::mock::{MockError, MockFilesystem, Operation};
-
-//     use super::*;
-
-//     #[test]
-//     fn new_native_provider() {
-//         let native_provider: NativeProvider<MockFilesystem> =
-//             NativeProvider::new("something", "/tmp", MockFilesystem::new());
-
-//         assert_eq!(native_provider.namespace, "something");
-//         assert_eq!(native_provider.tmp_dir, "/tmp");
-//         assert_eq!(native_provider.command, "bash");
-//         assert_eq!(native_provider.remote_dir, "/tmp/cfg");
-//         assert_eq!(native_provider.data_dir, "/tmp/data");
-//     }
-
-//     #[tokio::test]
-//     async fn test_fielsystem_usage() {
-//         let mut native_provider: NativeProvider<MockFilesystem> =
-//             NativeProvider::new("something", "/tmp", MockFilesystem::new());
-
-//         native_provider.create_namespace().await.unwrap();
-
-//         assert!(native_provider.filesystem.operations.len() == 1);
-
-//         assert_eq!(
-//             native_provider.filesystem.operations[0],
-//             Operation::CreateDir {
-//                 path: "/tmp/cfg".into(),
-//             }
-//         );
-//     }
-
-//     #[tokio::test]
-//     #[should_panic(expected = "FSError(OpError(\"create\"))")]
-//     async fn test_fielsystem_usage_fails() {
-//         let mut native_provider: NativeProvider<MockFilesystem> = NativeProvider::new(
-//             "something",
-//             "/tmp",
-//             MockFilesystem::with_create_dir_error(MockError::OpError("create".into())),
-//         );
-
-//         native_provider.create_namespace().await.unwrap();
-//     }
-
-//     #[tokio::test]
-//     async fn test_get_node_ip() {
-//         let native_provider: NativeProvider<MockFilesystem> =
-//             NativeProvider::new("something", "/tmp", MockFilesystem::new());
-
-//         assert_eq!(
-//             native_provider.get_node_ip("some").await.unwrap(),
-//             LOCALHOST
-//         );
-//     }
-
-//     #[tokio::test]
-//     async fn test_run_command_when_bash_is_removed() {
-//         let native_provider: NativeProvider<MockFilesystem> =
-//             NativeProvider::new("something", "/tmp", MockFilesystem::new());
-
-//         let result: RunCommandResponse = native_provider
-//             .run_command(
-//                 vec!["bash".into(), "ls".into()],
-//                 NativeRunCommandOptions::default(),
-//             )
-//             .await
-//             .unwrap();
-
-//         assert_eq!(
-//             result,
-//             RunCommandResponse {
-//                 exit_code: ExitStatus::from_raw(0),
-//                 std_out: "Cargo.toml\nsrc\n".into(),
-//                 std_err: None,
-//             }
-//         );
-//     }
-
-//     #[tokio::test]
-//     async fn test_run_command_when_dash_c_is_provided() {
-//         let native_provider = NativeProvider::new("something", "/tmp", MockFilesystem::new());
-
-//         let result = native_provider.run_command(
-//             vec!["-c".into(), "ls".into()],
-//             NativeRunCommandOptions::default(),
-//         );
-
-//         let a = result.await;
-//         assert!(a.is_ok());
-//     }
-
-//     #[tokio::test]
-//     async fn test_run_command_when_error_return_error() {
-//         let native_provider = NativeProvider::new("something", "/tmp", MockFilesystem::new());
-
-//         let mut some = native_provider.run_command(
-//             vec!["ls".into(), "ls".into()],
-//             NativeRunCommandOptions::default(),
-//         );
-
-//         assert!(some.await.is_err());
-
-//         some = native_provider.run_command(
-//             vec!["ls".into(), "ls".into()],
-//             NativeRunCommandOptions {
-//                 is_failure_allowed: true,
-//             },
-//         );
-
-//         assert!(some.await.is_ok());
-//     }
-// }
-=======
+        let fs = InMemoryFileSystem::new(HashMap::from([
+            (OsString::from_str("/").unwrap(), InMemoryFile::dir()),
+            (OsString::from_str("/tmp").unwrap(), InMemoryFile::dir()),
+        ]));
+        let provider = NativeProvider::new(fs.clone());
         let namespace = provider.create_namespace().await.unwrap();
 
         // spawn dummy node
@@ -2180,4 +1628,121 @@
             .collect::<Vec<Process>>()
     }
 }
->>>>>>> 656f56c0
+
+// #[cfg(test)]
+// mod tests {
+//     use std::{os::unix::process::ExitStatusExt, process::ExitStatus};
+
+//     use support::fs::mock::{MockError, MockFilesystem, Operation};
+
+//     use super::*;
+
+//     #[test]
+//     fn new_native_provider() {
+//         let native_provider: NativeProvider<MockFilesystem> =
+//             NativeProvider::new("something", "/tmp", MockFilesystem::new());
+
+//         assert_eq!(native_provider.namespace, "something");
+//         assert_eq!(native_provider.tmp_dir, "/tmp");
+//         assert_eq!(native_provider.command, "bash");
+//         assert_eq!(native_provider.remote_dir, "/tmp/cfg");
+//         assert_eq!(native_provider.data_dir, "/tmp/data");
+//     }
+
+//     #[tokio::test]
+//     async fn test_fielsystem_usage() {
+//         let mut native_provider: NativeProvider<MockFilesystem> =
+//             NativeProvider::new("something", "/tmp", MockFilesystem::new());
+
+//         native_provider.create_namespace().await.unwrap();
+
+//         assert!(native_provider.filesystem.operations.len() == 1);
+
+//         assert_eq!(
+//             native_provider.filesystem.operations[0],
+//             Operation::CreateDir {
+//                 path: "/tmp/cfg".into(),
+//             }
+//         );
+//     }
+
+//     #[tokio::test]
+//     #[should_panic(expected = "FSError(OpError(\"create\"))")]
+//     async fn test_fielsystem_usage_fails() {
+//         let mut native_provider: NativeProvider<MockFilesystem> = NativeProvider::new(
+//             "something",
+//             "/tmp",
+//             MockFilesystem::with_create_dir_error(MockError::OpError("create".into())),
+//         );
+
+//         native_provider.create_namespace().await.unwrap();
+//     }
+
+//     #[tokio::test]
+//     async fn test_get_node_ip() {
+//         let native_provider: NativeProvider<MockFilesystem> =
+//             NativeProvider::new("something", "/tmp", MockFilesystem::new());
+
+//         assert_eq!(
+//             native_provider.get_node_ip("some").await.unwrap(),
+//             LOCALHOST
+//         );
+//     }
+
+//     #[tokio::test]
+//     async fn test_run_command_when_bash_is_removed() {
+//         let native_provider: NativeProvider<MockFilesystem> =
+//             NativeProvider::new("something", "/tmp", MockFilesystem::new());
+
+//         let result: RunCommandResponse = native_provider
+//             .run_command(
+//                 vec!["bash".into(), "ls".into()],
+//                 NativeRunCommandOptions::default(),
+//             )
+//             .await
+//             .unwrap();
+
+//         assert_eq!(
+//             result,
+//             RunCommandResponse {
+//                 exit_code: ExitStatus::from_raw(0),
+//                 std_out: "Cargo.toml\nsrc\n".into(),
+//                 std_err: None,
+//             }
+//         );
+//     }
+
+//     #[tokio::test]
+//     async fn test_run_command_when_dash_c_is_provided() {
+//         let native_provider = NativeProvider::new("something", "/tmp", MockFilesystem::new());
+
+//         let result = native_provider.run_command(
+//             vec!["-c".into(), "ls".into()],
+//             NativeRunCommandOptions::default(),
+//         );
+
+//         let a = result.await;
+//         assert!(a.is_ok());
+//     }
+
+//     #[tokio::test]
+//     async fn test_run_command_when_error_return_error() {
+//         let native_provider = NativeProvider::new("something", "/tmp", MockFilesystem::new());
+
+//         let mut some = native_provider.run_command(
+//             vec!["ls".into(), "ls".into()],
+//             NativeRunCommandOptions::default(),
+//         );
+
+//         assert!(some.await.is_err());
+
+//         some = native_provider.run_command(
+//             vec!["ls".into(), "ls".into()],
+//             NativeRunCommandOptions {
+//                 is_failure_allowed: true,
+//             },
+//         );
+
+//         assert!(some.await.is_ok());
+//     }
+// }