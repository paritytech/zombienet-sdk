--- conflicted
+++ resolved
@@ -12,9 +12,6 @@
                 .with_validator(|node| node.with_name("alice"))
                 .with_validator(|node| node.with_name("bob"))
         })
-<<<<<<< HEAD
-        .with_global_settings(|s| s.with_base_dir("/tmp/zombie/"))
-=======
         .with_parachain(|p| {
             p.with_id(2000)
                 .cumulus_based(true)
@@ -28,7 +25,6 @@
                 .with_chain_spec_runtime("https://github.com/polkadot-fellows/runtimes/releases/download/v1.9.2/asset-hub-polkadot_runtime-v1009002.compact.compressed.wasm", None)
                 .with_collator(|n| n.with_name("collator-omni").with_command("polkadot-omni-node"))
         })
->>>>>>> 888f9a23
         .build()
         .unwrap()
 }
