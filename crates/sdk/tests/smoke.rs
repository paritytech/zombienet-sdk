--- conflicted
+++ resolved
@@ -21,9 +21,6 @@
                     .with_image("docker.io/parity/polkadot-parachain:1.7.0")
             })
         })
-<<<<<<< HEAD
-        .with_global_settings(|s| s.with_base_dir("/tmp/zombie/"))
-=======
         .with_parachain(|p| {
             p.with_id(3000).cumulus_based(true).with_collator(|n| {
                 n.with_name("collator-new")
@@ -35,7 +32,6 @@
             g.with_base_dir(PathBuf::from("/tmp/zombie-1"))
                 .with_tear_down_on_failure(false)
         })
->>>>>>> 888f9a23
         .build()
         .unwrap()
 }
