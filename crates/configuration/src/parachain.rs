use std::{cell::RefCell, error::Error, fmt::Display, marker::PhantomData, rc::Rc};

use anyhow::anyhow;
use multiaddr::Multiaddr;
use serde::{
    de::{self, Visitor},
    ser::SerializeStruct,
    Deserialize, Serialize,
};

use crate::{
    shared::{
        errors::{ConfigError, FieldError},
        helpers::{generate_unique_para_id, merge_errors, merge_errors_vecs},
        node::{self, GroupNodeConfig, GroupNodeConfigBuilder, NodeConfig, NodeConfigBuilder},
        resources::{Resources, ResourcesBuilder},
        types::{
            Arg, AssetLocation, Chain, ChainDefaultContext, Command, Image, ValidationContext, U128,
        },
    },
    types::CommandWithCustomArgs,
    utils::{default_as_false, default_as_true, default_initial_balance, is_false},
};

/// The registration strategy that will be used for the parachain.
#[derive(Debug, Clone, PartialEq)]
pub enum RegistrationStrategy {
    /// The parachain will be added to the genesis before spawning.
    InGenesis,
    /// The parachain will be registered using an extrinsic after spawning.
    UsingExtrinsic,
    /// The parachaing will not be registered and the user can doit after spawning manually.
    Manual,
}

impl Serialize for RegistrationStrategy {
    fn serialize<S>(&self, serializer: S) -> Result<S::Ok, S::Error>
    where
        S: serde::Serializer,
    {
        let mut state = serializer.serialize_struct("RegistrationStrategy", 1)?;

        match self {
            Self::InGenesis => state.serialize_field("add_to_genesis", &true)?,
            Self::UsingExtrinsic => state.serialize_field("register_para", &true)?,
            Self::Manual => {
                state.serialize_field("add_to_genesis", &false)?;
                state.serialize_field("register_para", &false)?;
            },
        }

        state.end()
    }
}

struct RegistrationStrategyVisitor;

impl<'de> Visitor<'de> for RegistrationStrategyVisitor {
    type Value = RegistrationStrategy;

    fn expecting(&self, formatter: &mut std::fmt::Formatter) -> std::fmt::Result {
        formatter.write_str("struct RegistrationStrategy")
    }

    fn visit_map<A>(self, mut map: A) -> Result<Self::Value, A::Error>
    where
        A: serde::de::MapAccess<'de>,
    {
        let mut add_to_genesis = false;
        let mut register_para = false;

        while let Some(key) = map.next_key::<String>()? {
            match key.as_str() {
                "addToGenesis" | "add_to_genesis" => add_to_genesis = map.next_value()?,
                "registerPara" | "register_para" => register_para = map.next_value()?,
                _ => {
                    return Err(de::Error::unknown_field(
                        &key,
                        &["add_to_genesis", "register_para"],
                    ))
                },
            }
        }

        match (add_to_genesis, register_para) {
            (true, false) => Ok(RegistrationStrategy::InGenesis),
            (false, true) => Ok(RegistrationStrategy::UsingExtrinsic),
            _ => Err(de::Error::missing_field("add_to_genesis or register_para")),
        }
    }
}

impl<'de> Deserialize<'de> for RegistrationStrategy {
    fn deserialize<D>(deserializer: D) -> Result<Self, D::Error>
    where
        D: serde::Deserializer<'de>,
    {
        deserializer.deserialize_struct(
            "RegistrationStrategy",
            &["add_to_genesis", "register_para"],
            RegistrationStrategyVisitor,
        )
    }
}

/// A parachain configuration, composed of collators and fine-grained configuration options.
#[derive(Debug, Clone, PartialEq, Serialize, Deserialize)]
pub struct ParachainConfig {
    id: u32,
    #[serde(skip)]
    // unique_id is internally used to allow multiple parachains with the same id
    // BUT, only one of them could be register automatically at spawn
    unique_id: String,
    chain: Option<Chain>,
    #[serde(flatten)]
    registration_strategy: Option<RegistrationStrategy>,
    #[serde(
        skip_serializing_if = "super::utils::is_true",
        default = "default_as_true"
    )]
    onboard_as_parachain: bool,
    #[serde(rename = "balance", default = "default_initial_balance")]
    initial_balance: U128,
    default_command: Option<Command>,
    default_image: Option<Image>,
    default_resources: Option<Resources>,
    default_db_snapshot: Option<AssetLocation>,
    #[serde(skip_serializing_if = "std::vec::Vec::is_empty", default)]
    default_args: Vec<Arg>,
    genesis_wasm_path: Option<AssetLocation>,
    genesis_wasm_generator: Option<Command>,
    genesis_state_path: Option<AssetLocation>,
    genesis_state_generator: Option<CommandWithCustomArgs>,
    chain_spec_path: Option<AssetLocation>,
    // Path or url to override the runtime (:code) in the chain-spec
    wasm_override: Option<AssetLocation>,
    // Full _template_ command, will be rendered using [tera]
    // and executed for generate the chain-spec.
    // available tokens {{chainName}} / {{disableBootnodes}}
    chain_spec_command: Option<String>,
    // Does the chain_spec_command needs to be run locally
    #[serde(skip_serializing_if = "is_false", default)]
    chain_spec_command_is_local: bool,
    #[serde(rename = "cumulus_based", default = "default_as_true")]
    is_cumulus_based: bool,
    #[serde(rename = "evm_based", default = "default_as_false")]
    is_evm_based: bool,
    #[serde(skip_serializing_if = "std::vec::Vec::is_empty", default)]
    bootnodes_addresses: Vec<Multiaddr>,
    #[serde(skip_serializing_if = "is_false", default)]
    no_default_bootnodes: bool,
    #[serde(rename = "genesis", skip_serializing_if = "Option::is_none")]
    genesis_overrides: Option<serde_json::Value>,
    #[serde(skip_serializing_if = "std::vec::Vec::is_empty", default)]
    pub(crate) collators: Vec<NodeConfig>,
    // Single collator config, added for backward compatibility
    // with `toml` networks definitions from v1.
    // This field can only be set loading an old `toml` definition
    // with `[parachain.collator]` key.
    // NOTE: if the file also contains multiple collators defined in
    // `[[parachain.collators]], the single configuration will be added to the bottom.
    pub(crate) collator: Option<NodeConfig>,
    #[serde(skip_serializing_if = "std::vec::Vec::is_empty", default)]
    pub(crate) collator_groups: Vec<GroupNodeConfig>,
}

impl ParachainConfig {
    /// The parachain ID.
    pub fn id(&self) -> u32 {
        self.id
    }

    /// The parachain unique ID.
    pub fn unique_id(&self) -> &str {
        &self.unique_id
    }

    /// The chain name.
    pub fn chain(&self) -> Option<&Chain> {
        self.chain.as_ref()
    }

    /// The registration strategy for the parachain.
    pub fn registration_strategy(&self) -> Option<&RegistrationStrategy> {
        self.registration_strategy.as_ref()
    }

    /// Whether the parachain should be onboarded or stay a parathread
    pub fn onboard_as_parachain(&self) -> bool {
        self.onboard_as_parachain
    }

    /// The initial balance of the parachain account.
    pub fn initial_balance(&self) -> u128 {
        self.initial_balance.0
    }

    /// The default command used for collators.
    pub fn default_command(&self) -> Option<&Command> {
        self.default_command.as_ref()
    }

    /// The default container image used for collators.
    pub fn default_image(&self) -> Option<&Image> {
        self.default_image.as_ref()
    }

    /// The default resources limits used for collators.
    pub fn default_resources(&self) -> Option<&Resources> {
        self.default_resources.as_ref()
    }

    /// The default database snapshot location that will be used for state.
    pub fn default_db_snapshot(&self) -> Option<&AssetLocation> {
        self.default_db_snapshot.as_ref()
    }

    /// The default arguments that will be used to execute the collator command.
    pub fn default_args(&self) -> Vec<&Arg> {
        self.default_args.iter().collect::<Vec<&Arg>>()
    }

    /// The location of a pre-existing genesis WASM runtime blob of the parachain.
    pub fn genesis_wasm_path(&self) -> Option<&AssetLocation> {
        self.genesis_wasm_path.as_ref()
    }

    /// The generator command used to create the genesis WASM runtime blob of the parachain.
    pub fn genesis_wasm_generator(&self) -> Option<&Command> {
        self.genesis_wasm_generator.as_ref()
    }

    /// The location of a pre-existing genesis state of the parachain.
    pub fn genesis_state_path(&self) -> Option<&AssetLocation> {
        self.genesis_state_path.as_ref()
    }

    /// The generator command used to create the genesis state of the parachain.
    pub fn genesis_state_generator(&self) -> Option<&CommandWithCustomArgs> {
        self.genesis_state_generator.as_ref()
    }

    /// The genesis overrides as a JSON value.
    pub fn genesis_overrides(&self) -> Option<&serde_json::Value> {
        self.genesis_overrides.as_ref()
    }

    /// The location of a pre-existing chain specification for the parachain.
    pub fn chain_spec_path(&self) -> Option<&AssetLocation> {
        self.chain_spec_path.as_ref()
    }

    /// The full _template_ command to genera the chain-spec
    pub fn chain_spec_command(&self) -> Option<&str> {
        self.chain_spec_command.as_deref()
    }

    /// Does the chain_spec_command needs to be run locally
    pub fn chain_spec_command_is_local(&self) -> bool {
        self.chain_spec_command_is_local
    }

    /// Whether the parachain is based on cumulus.
    pub fn is_cumulus_based(&self) -> bool {
        self.is_cumulus_based
    }

    /// Whether the parachain is evm based (e.g frontier).
    pub fn is_evm_based(&self) -> bool {
        self.is_evm_based
    }

    /// The bootnodes addresses the collators will connect to.
    pub fn bootnodes_addresses(&self) -> Vec<&Multiaddr> {
        self.bootnodes_addresses.iter().collect::<Vec<_>>()
    }

    /// Whether to not automatically assign a bootnode role if none of the nodes are marked
    /// as bootnodes.
    pub fn no_default_bootnodes(&self) -> bool {
        self.no_default_bootnodes
    }

    /// The collators of the parachain.
    pub fn collators(&self) -> Vec<&NodeConfig> {
        let mut cols = self.collators.iter().collect::<Vec<_>>();
        if let Some(col) = self.collator.as_ref() {
            cols.push(col);
        }
        cols
    }

    /// The grouped collators of the parachain.
    pub fn group_collators_configs(&self) -> Vec<&GroupNodeConfig> {
        self.collator_groups.iter().collect::<Vec<_>>()
    }

    /// The location of a wasm runtime to override in the chain-spec.
    pub fn wasm_override(&self) -> Option<&AssetLocation> {
        self.wasm_override.as_ref()
    }
}

pub mod states {
    use crate::shared::macros::states;

    states! {
        Initial,
        WithId,
        WithAtLeastOneCollator
    }

    states! {
        Bootstrap,
        Running
    }

    pub trait Context {}
    impl Context for Bootstrap {}
    impl Context for Running {}
}

use states::{Bootstrap, Context, Initial, Running, WithAtLeastOneCollator, WithId};
/// A parachain configuration builder, used to build a [`ParachainConfig`] declaratively with fields validation.
pub struct ParachainConfigBuilder<S, C> {
    config: ParachainConfig,
    validation_context: Rc<RefCell<ValidationContext>>,
    errors: Vec<anyhow::Error>,
    _state: PhantomData<S>,
    _context: PhantomData<C>,
}

impl<C: Context> Default for ParachainConfigBuilder<Initial, C> {
    fn default() -> Self {
        Self {
            config: ParachainConfig {
                id: 100,
                unique_id: String::from("100"),
                chain: None,
                registration_strategy: Some(RegistrationStrategy::InGenesis),
                onboard_as_parachain: true,
                initial_balance: 2_000_000_000_000.into(),
                default_command: None,
                default_image: None,
                default_resources: None,
                default_db_snapshot: None,
                default_args: vec![],
                genesis_wasm_path: None,
                genesis_wasm_generator: None,
                genesis_state_path: None,
                genesis_state_generator: None,
                genesis_overrides: None,
                chain_spec_path: None,
                chain_spec_command: None,
                wasm_override: None,
                chain_spec_command_is_local: false, // remote by default
                is_cumulus_based: true,
                is_evm_based: false,
                bootnodes_addresses: vec![],
                no_default_bootnodes: false,
                collators: vec![],
                collator: None,
                collator_groups: vec![],
            },
            validation_context: Default::default(),
            errors: vec![],
            _state: PhantomData,
            _context: PhantomData,
        }
    }
}

impl<A, C> ParachainConfigBuilder<A, C> {
    fn transition<B>(
        config: ParachainConfig,
        validation_context: Rc<RefCell<ValidationContext>>,
        errors: Vec<anyhow::Error>,
    ) -> ParachainConfigBuilder<B, C> {
        ParachainConfigBuilder {
            config,
            validation_context,
            errors,
            _state: PhantomData,
            _context: PhantomData,
        }
    }

    fn default_chain_context(&self) -> ChainDefaultContext {
        ChainDefaultContext {
            default_command: self.config.default_command.clone(),
            default_image: self.config.default_image.clone(),
            default_resources: self.config.default_resources.clone(),
            default_db_snapshot: self.config.default_db_snapshot.clone(),
            default_args: self.config.default_args.clone(),
        }
    }

    fn create_node_builder<F>(&self, f: F) -> NodeConfigBuilder<node::Buildable>
    where
        F: FnOnce(NodeConfigBuilder<node::Initial>) -> NodeConfigBuilder<node::Buildable>,
    {
        f(NodeConfigBuilder::new(
            self.default_chain_context(),
            self.validation_context.clone(),
        ))
    }
}

impl ParachainConfigBuilder<Initial, Bootstrap> {
    /// Instantiate a new builder that can be used to build a [`ParachainConfig`] during the bootstrap phase.
    pub fn new(
        validation_context: Rc<RefCell<ValidationContext>>,
    ) -> ParachainConfigBuilder<Initial, Bootstrap> {
        Self {
            validation_context,
            ..Self::default()
        }
    }
}

impl ParachainConfigBuilder<WithId, Bootstrap> {
    /// Set the registration strategy for the parachain, could be Manual (no registered by zombienet) or automatic
    /// using an extrinsic or in genesis.
    pub fn with_registration_strategy(self, strategy: RegistrationStrategy) -> Self {
        Self::transition(
            ParachainConfig {
                registration_strategy: Some(strategy),
                ..self.config
            },
            self.validation_context,
            self.errors,
        )
    }
}

impl ParachainConfigBuilder<WithId, Running> {
    /// Set the registration strategy for the parachain, could be Manual (no registered by zombienet) or automatic
    /// Using an extrinsic. Genesis option is not allowed in `Running` context.
    pub fn with_registration_strategy(self, strategy: RegistrationStrategy) -> Self {
        match strategy {
            RegistrationStrategy::InGenesis => Self::transition(
                self.config,
                self.validation_context,
                merge_errors(
                    self.errors,
                    FieldError::RegistrationStrategy(anyhow!(
                        "Can be set to InGenesis in Running context"
                    ))
                    .into(),
                ),
            ),
            RegistrationStrategy::Manual | RegistrationStrategy::UsingExtrinsic => {
                Self::transition(
                    ParachainConfig {
                        registration_strategy: Some(strategy),
                        ..self.config
                    },
                    self.validation_context,
                    self.errors,
                )
            },
        }
    }
}

impl ParachainConfigBuilder<Initial, Running> {
    /// Start a new builder in the context of a running network
    pub fn new_with_running(
        validation_context: Rc<RefCell<ValidationContext>>,
    ) -> ParachainConfigBuilder<Initial, Running> {
        let mut builder = Self {
            validation_context,
            ..Self::default()
        };

        // override the registration strategy
        builder.config.registration_strategy = Some(RegistrationStrategy::UsingExtrinsic);
        builder
    }
}

impl<C: Context> ParachainConfigBuilder<Initial, C> {
    /// Set the parachain ID and the unique_id (with the suffix `<para_id>-x` if the id is already used)
    pub fn with_id(self, id: u32) -> ParachainConfigBuilder<WithId, C> {
        let unique_id = generate_unique_para_id(id, self.validation_context.clone());
        Self::transition(
            ParachainConfig {
                id,
                unique_id,
                ..self.config
            },
            self.validation_context,
            self.errors,
        )
    }
}

impl<C: Context> ParachainConfigBuilder<WithId, C> {
    /// Set the chain name (e.g. rococo-local).
    /// Use [`None`], if you are running adder-collator or undying-collator).
    pub fn with_chain<T>(self, chain: T) -> Self
    where
        T: TryInto<Chain>,
        T::Error: Error + Send + Sync + 'static,
    {
        match chain.try_into() {
            Ok(chain) => Self::transition(
                ParachainConfig {
                    chain: Some(chain),
                    ..self.config
                },
                self.validation_context,
                self.errors,
            ),
            Err(error) => Self::transition(
                self.config,
                self.validation_context,
                merge_errors(self.errors, FieldError::Chain(error.into()).into()),
            ),
        }
    }

    /// Set whether the parachain should be onboarded or stay a parathread. Default is ```true```.
    pub fn onboard_as_parachain(self, choice: bool) -> Self {
        Self::transition(
            ParachainConfig {
                onboard_as_parachain: choice,
                ..self.config
            },
            self.validation_context,
            self.errors,
        )
    }

    /// Set the initial balance of the parachain account.
    pub fn with_initial_balance(self, initial_balance: u128) -> Self {
        Self::transition(
            ParachainConfig {
                initial_balance: initial_balance.into(),
                ..self.config
            },
            self.validation_context,
            self.errors,
        )
    }

    /// Set the default command used for collators. Can be overridden.
    pub fn with_default_command<T>(self, command: T) -> Self
    where
        T: TryInto<Command>,
        T::Error: Error + Send + Sync + 'static,
    {
        match command.try_into() {
            Ok(command) => Self::transition(
                ParachainConfig {
                    default_command: Some(command),
                    ..self.config
                },
                self.validation_context,
                self.errors,
            ),
            Err(error) => Self::transition(
                self.config,
                self.validation_context,
                merge_errors(self.errors, FieldError::DefaultCommand(error.into()).into()),
            ),
        }
    }

    /// Set the default container image used for collators. Can be overridden.
    pub fn with_default_image<T>(self, image: T) -> Self
    where
        T: TryInto<Image>,
        T::Error: Error + Send + Sync + 'static,
    {
        match image.try_into() {
            Ok(image) => Self::transition(
                ParachainConfig {
                    default_image: Some(image),
                    ..self.config
                },
                self.validation_context,
                self.errors,
            ),
            Err(error) => Self::transition(
                self.config,
                self.validation_context,
                merge_errors(self.errors, FieldError::DefaultImage(error.into()).into()),
            ),
        }
    }

    /// Set the default resources limits used for collators. Can be overridden.
    pub fn with_default_resources(
        self,
        f: impl FnOnce(ResourcesBuilder) -> ResourcesBuilder,
    ) -> Self {
        match f(ResourcesBuilder::new()).build() {
            Ok(default_resources) => Self::transition(
                ParachainConfig {
                    default_resources: Some(default_resources),
                    ..self.config
                },
                self.validation_context,
                self.errors,
            ),
            Err(errors) => Self::transition(
                self.config,
                self.validation_context,
                merge_errors_vecs(
                    self.errors,
                    errors
                        .into_iter()
                        .map(|error| FieldError::DefaultResources(error).into())
                        .collect::<Vec<_>>(),
                ),
            ),
        }
    }

    /// Set the default database snapshot location that will be used for state. Can be overridden.
    pub fn with_default_db_snapshot(self, location: impl Into<AssetLocation>) -> Self {
        Self::transition(
            ParachainConfig {
                default_db_snapshot: Some(location.into()),
                ..self.config
            },
            self.validation_context,
            self.errors,
        )
    }

    /// Set the default arguments that will be used to execute the collator command. Can be overridden.
    pub fn with_default_args(self, args: Vec<Arg>) -> Self {
        Self::transition(
            ParachainConfig {
                default_args: args,
                ..self.config
            },
            self.validation_context,
            self.errors,
        )
    }

    /// Set the location of a pre-existing genesis WASM runtime blob of the parachain.
    pub fn with_genesis_wasm_path(self, location: impl Into<AssetLocation>) -> Self {
        Self::transition(
            ParachainConfig {
                genesis_wasm_path: Some(location.into()),
                ..self.config
            },
            self.validation_context,
            self.errors,
        )
    }

    /// Set the generator command used to create the genesis WASM runtime blob of the parachain.
    pub fn with_genesis_wasm_generator<T>(self, command: T) -> Self
    where
        T: TryInto<Command>,
        T::Error: Error + Send + Sync + 'static,
    {
        match command.try_into() {
            Ok(command) => Self::transition(
                ParachainConfig {
                    genesis_wasm_generator: Some(command),
                    ..self.config
                },
                self.validation_context,
                self.errors,
            ),
            Err(error) => Self::transition(
                self.config,
                self.validation_context,
                merge_errors(
                    self.errors,
                    FieldError::GenesisWasmGenerator(error.into()).into(),
                ),
            ),
        }
    }

    /// Set the location of a pre-existing genesis state of the parachain.
    pub fn with_genesis_state_path(self, location: impl Into<AssetLocation>) -> Self {
        Self::transition(
            ParachainConfig {
                genesis_state_path: Some(location.into()),
                ..self.config
            },
            self.validation_context,
            self.errors,
        )
    }

    /// Set the generator command used to create the genesis state of the parachain.
    pub fn with_genesis_state_generator<T>(self, command: T) -> Self
    where
        T: TryInto<CommandWithCustomArgs>,
        T::Error: Error + Send + Sync + 'static,
    {
        match command.try_into() {
            Ok(command) => Self::transition(
                ParachainConfig {
                    genesis_state_generator: Some(command),
                    ..self.config
                },
                self.validation_context,
                self.errors,
            ),
            Err(error) => Self::transition(
                self.config,
                self.validation_context,
                merge_errors(
                    self.errors,
                    FieldError::GenesisStateGenerator(error.into()).into(),
                ),
            ),
        }
    }

    /// Set the genesis overrides as a JSON object.
    pub fn with_genesis_overrides(self, genesis_overrides: impl Into<serde_json::Value>) -> Self {
        Self::transition(
            ParachainConfig {
                genesis_overrides: Some(genesis_overrides.into()),
                ..self.config
            },
            self.validation_context,
            self.errors,
        )
    }

    /// Set the location of a pre-existing chain specification for the parachain.
    pub fn with_chain_spec_path(self, location: impl Into<AssetLocation>) -> Self {
        Self::transition(
            ParachainConfig {
                chain_spec_path: Some(location.into()),
                ..self.config
            },
            self.validation_context,
            self.errors,
        )
    }

    /// Set the chain-spec command _template_ for the relay chain.
    pub fn with_chain_spec_command(self, cmd_template: impl Into<String>) -> Self {
        Self::transition(
            ParachainConfig {
                chain_spec_command: Some(cmd_template.into()),
                ..self.config
            },
            self.validation_context,
            self.errors,
        )
    }

    /// Set the location of a wasm to override the chain-spec.
    pub fn with_wasm_override(self, location: impl Into<AssetLocation>) -> Self {
        Self::transition(
            ParachainConfig {
                wasm_override: Some(location.into()),
                ..self.config
            },
            self.validation_context,
            self.errors,
        )
    }

    /// Set if the chain-spec command needs to be run locally or not (false by default)
    pub fn chain_spec_command_is_local(self, choice: bool) -> Self {
        Self::transition(
            ParachainConfig {
                chain_spec_command_is_local: choice,
                ..self.config
            },
            self.validation_context,
            self.errors,
        )
    }

    /// Set whether the parachain is based on cumulus (true in a majority of case, except adder or undying collators).
    pub fn cumulus_based(self, choice: bool) -> Self {
        Self::transition(
            ParachainConfig {
                is_cumulus_based: choice,
                ..self.config
            },
            self.validation_context,
            self.errors,
        )
    }

    /// Set whether the parachain is evm based (e.g frontier /evm template)
    pub fn evm_based(self, choice: bool) -> Self {
        Self::transition(
            ParachainConfig {
                is_evm_based: choice,
                ..self.config
            },
            self.validation_context,
            self.errors,
        )
    }

    /// Set the bootnodes addresses the collators will connect to.
    pub fn with_bootnodes_addresses<T>(self, bootnodes_addresses: Vec<T>) -> Self
    where
        T: TryInto<Multiaddr> + Display + Copy,
        T::Error: Error + Send + Sync + 'static,
    {
        let mut addrs = vec![];
        let mut errors = vec![];

        for (index, addr) in bootnodes_addresses.into_iter().enumerate() {
            match addr.try_into() {
                Ok(addr) => addrs.push(addr),
                Err(error) => errors.push(
                    FieldError::BootnodesAddress(index, addr.to_string(), error.into()).into(),
                ),
            }
        }

        Self::transition(
            ParachainConfig {
                bootnodes_addresses: addrs,
                ..self.config
            },
            self.validation_context,
            merge_errors_vecs(self.errors, errors),
        )
    }

    /// Do not assign a bootnode role automatically if no nodes are marked as bootnodes.
    pub fn without_default_bootnodes(self) -> Self {
        Self::transition(
            ParachainConfig {
                no_default_bootnodes: true,
                ..self.config
            },
            self.validation_context,
            self.errors,
        )
    }

    /// Add a new collator using a nested [`NodeConfigBuilder`].
    pub fn with_collator(
        self,
        f: impl FnOnce(NodeConfigBuilder<node::Initial>) -> NodeConfigBuilder<node::Buildable>,
    ) -> ParachainConfigBuilder<WithAtLeastOneCollator, C> {
        match self.create_node_builder(f).validator(true).build() {
            Ok(collator) => Self::transition(
                ParachainConfig {
                    collators: vec![collator],
                    ..self.config
                },
                self.validation_context,
                self.errors,
            ),
            Err((name, errors)) => Self::transition(
                self.config,
                self.validation_context,
                merge_errors_vecs(
                    self.errors,
                    errors
                        .into_iter()
                        .map(|error| ConfigError::Collator(name.clone(), error).into())
                        .collect::<Vec<_>>(),
                ),
            ),
        }
    }

<<<<<<< HEAD
    /// Add a new full node using a nested [`NodeConfigBuilder`].
    /// The node will be configured as a full node (non-validator).
    pub fn with_fullnode(
        self,
        f: impl FnOnce(NodeConfigBuilder<node::Initial>) -> NodeConfigBuilder<node::Buildable>,
    ) -> ParachainConfigBuilder<WithAtLeastOneCollator, C> {
        match self.create_node_builder(f).validator(false).build() {
            Ok(node) => Self::transition(
                ParachainConfig {
                    collators: vec![node],
                    ..self.config
                },
                self.validation_context,
                self.errors,
            ),
            Err((name, errors)) => Self::transition(
                self.config,
                self.validation_context,
                merge_errors_vecs(
                    self.errors,
                    errors
                        .into_iter()
                        .map(|error| ConfigError::Collator(name.clone(), error).into())
                        .collect::<Vec<_>>(),
                ),
            ),
        }
    }

    /// Add a new node using a nested [`NodeConfigBuilder`].
    ///
    /// **Deprecated**: Use [`with_collator`] for collator nodes or [`with_fullnode`] for full nodes instead.
    #[deprecated(
        since = "0.4.0",
        note = "Use `with_collator()` for collator nodes or `with_fullnode()` for full nodes instead"
    )]
    pub fn with_node(
        self,
        f: impl FnOnce(NodeConfigBuilder<node::Initial>) -> NodeConfigBuilder<node::Buildable>,
    ) -> ParachainConfigBuilder<WithAtLeastOneCollator, C> {
        match self.create_node_builder(f).build() {
            Ok(node) => Self::transition(
                ParachainConfig {
                    collators: vec![node],
=======
    /// Add a new collator group using a nested [`GroupNodeConfigBuilder`].
    pub fn with_collator_group(
        self,
        f: impl FnOnce(GroupNodeConfigBuilder<node::Initial>) -> GroupNodeConfigBuilder<node::Buildable>,
    ) -> ParachainConfigBuilder<WithAtLeastOneCollator, C> {
        match f(GroupNodeConfigBuilder::new(
            self.default_chain_context(),
            self.validation_context.clone(),
        ))
        .build()
        {
            Ok(group) => Self::transition(
                ParachainConfig {
                    collator_groups: [self.config.collator_groups, vec![group]].concat(),
>>>>>>> 8487f5b4
                    ..self.config
                },
                self.validation_context,
                self.errors,
            ),
            Err((name, errors)) => Self::transition(
                self.config,
                self.validation_context,
                merge_errors_vecs(
                    self.errors,
                    errors
                        .into_iter()
                        .map(|error| ConfigError::Collator(name.clone(), error).into())
                        .collect::<Vec<_>>(),
                ),
            ),
        }
    }
}

impl<C: Context> ParachainConfigBuilder<WithAtLeastOneCollator, C> {
    /// Add a new collator using a nested [`NodeConfigBuilder`].
    pub fn with_collator(
        self,
        f: impl FnOnce(NodeConfigBuilder<node::Initial>) -> NodeConfigBuilder<node::Buildable>,
    ) -> Self {
        match self.create_node_builder(f).validator(true).build() {
            Ok(collator) => Self::transition(
                ParachainConfig {
                    collators: [self.config.collators, vec![collator]].concat(),
                    ..self.config
                },
                self.validation_context,
                self.errors,
            ),
            Err((name, errors)) => Self::transition(
                self.config,
                self.validation_context,
                merge_errors_vecs(
                    self.errors,
                    errors
                        .into_iter()
                        .map(|error| ConfigError::Collator(name.clone(), error).into())
                        .collect::<Vec<_>>(),
                ),
            ),
        }
    }

<<<<<<< HEAD
    /// Add a new full node using a nested [`NodeConfigBuilder`].
    /// The node will be configured as a full node (non-validator).
    pub fn with_fullnode(
        self,
        f: impl FnOnce(NodeConfigBuilder<node::Initial>) -> NodeConfigBuilder<node::Buildable>,
    ) -> Self {
        match self.create_node_builder(f).validator(false).build() {
            Ok(node) => Self::transition(
                ParachainConfig {
                    collators: [self.config.collators, vec![node]].concat(),
                    ..self.config
                },
                self.validation_context,
                self.errors,
            ),
            Err((name, errors)) => Self::transition(
                self.config,
                self.validation_context,
                merge_errors_vecs(
                    self.errors,
                    errors
                        .into_iter()
                        .map(|error| ConfigError::Collator(name.clone(), error).into())
                        .collect::<Vec<_>>(),
                ),
            ),
        }
    }

    /// Add a new node using a nested [`NodeConfigBuilder`].
    ///
    /// **Deprecated**: Use [`with_collator`] for collator nodes or [`with_fullnode`] for full nodes instead.
    #[deprecated(
        since = "0.4.0",
        note = "Use `with_collator()` for collator nodes or `with_fullnode()` for full nodes instead"
    )]
    pub fn with_node(
        self,
        f: impl FnOnce(NodeConfigBuilder<node::Initial>) -> NodeConfigBuilder<node::Buildable>,
    ) -> Self {
        match self.create_node_builder(f).build() {
            Ok(node) => Self::transition(
                ParachainConfig {
                    collators: [self.config.collators, vec![node]].concat(),
=======
    /// Add a new collator group using a nested [`GroupNodeConfigBuilder`].
    pub fn with_collator_group(
        self,
        f: impl FnOnce(GroupNodeConfigBuilder<node::Initial>) -> GroupNodeConfigBuilder<node::Buildable>,
    ) -> Self {
        match f(GroupNodeConfigBuilder::new(
            self.default_chain_context(),
            self.validation_context.clone(),
        ))
        .build()
        {
            Ok(group) => Self::transition(
                ParachainConfig {
                    collator_groups: [self.config.collator_groups, vec![group]].concat(),
>>>>>>> 8487f5b4
                    ..self.config
                },
                self.validation_context,
                self.errors,
            ),
            Err((name, errors)) => Self::transition(
                self.config,
                self.validation_context,
                merge_errors_vecs(
                    self.errors,
                    errors
                        .into_iter()
                        .map(|error| ConfigError::Collator(name.clone(), error).into())
                        .collect::<Vec<_>>(),
                ),
            ),
        }
    }

    /// Seals the builder and returns a [`ParachainConfig`] if there are no validation errors, else returns errors.
    pub fn build(self) -> Result<ParachainConfig, Vec<anyhow::Error>> {
        if !self.errors.is_empty() {
            return Err(self
                .errors
                .into_iter()
                .map(|error| ConfigError::Parachain(self.config.id, error).into())
                .collect::<Vec<_>>());
        }

        Ok(self.config)
    }
}

#[cfg(test)]
mod tests {
    use super::*;
    use crate::NetworkConfig;

    #[test]
    fn parachain_config_builder_should_succeeds_and_returns_a_new_parachain_config() {
        let parachain_config = ParachainConfigBuilder::new(Default::default())
            .with_id(1000)
            .with_chain("mychainname")
            .with_registration_strategy(RegistrationStrategy::UsingExtrinsic)
            .onboard_as_parachain(false)
            .with_initial_balance(100_000_042)
            .with_default_image("myrepo:myimage")
            .with_default_command("default_command")
            .with_default_resources(|resources| {
                resources
                    .with_limit_cpu("500M")
                    .with_limit_memory("1G")
                    .with_request_cpu("250M")
            })
            .with_default_db_snapshot("https://www.urltomysnapshot.com/file.tgz")
            .with_default_args(vec![("--arg1", "value1").into(), "--option2".into()])
            .with_genesis_wasm_path("https://www.backupsite.com/my/wasm/file.tgz")
            .with_genesis_wasm_generator("generator_wasm")
            .with_genesis_state_path("./path/to/genesis/state")
            .with_genesis_state_generator(
                "undying-collator export-genesis-state --pov-size=10000 --pvf-complexity=1",
            )
            .with_chain_spec_path("./path/to/chain/spec.json")
            .with_wasm_override("./path/to/override/runtime.wasm")
            .cumulus_based(false)
            .evm_based(false)
            .with_bootnodes_addresses(vec![
                "/ip4/10.41.122.55/tcp/45421",
                "/ip4/51.144.222.10/tcp/2333",
            ])
            .without_default_bootnodes()
            .with_collator(|collator| {
                collator
                    .with_name("collator1")
                    .with_command("command1")
                    .bootnode(true)
            })
            .with_collator(|collator| {
                collator
                    .with_name("collator2")
                    .with_command("command2")
                    .validator(true)
            })
            .build()
            .unwrap();

        assert_eq!(parachain_config.id(), 1000);
        assert_eq!(parachain_config.collators().len(), 2);
        let &collator1 = parachain_config.collators().first().unwrap();
        assert_eq!(collator1.name(), "collator1");
        assert_eq!(collator1.command().unwrap().as_str(), "command1");
        assert!(collator1.is_bootnode());
        let &collator2 = parachain_config.collators().last().unwrap();
        assert_eq!(collator2.name(), "collator2");
        assert_eq!(collator2.command().unwrap().as_str(), "command2");
        assert!(collator2.is_validator());
        assert_eq!(parachain_config.chain().unwrap().as_str(), "mychainname");

        assert_eq!(
            parachain_config.registration_strategy().unwrap(),
            &RegistrationStrategy::UsingExtrinsic
        );
        assert!(!parachain_config.onboard_as_parachain());
        assert_eq!(parachain_config.initial_balance(), 100_000_042);
        assert_eq!(
            parachain_config.default_command().unwrap().as_str(),
            "default_command"
        );
        assert_eq!(
            parachain_config.default_image().unwrap().as_str(),
            "myrepo:myimage"
        );
        let default_resources = parachain_config.default_resources().unwrap();
        assert_eq!(default_resources.limit_cpu().unwrap().as_str(), "500M");
        assert_eq!(default_resources.limit_memory().unwrap().as_str(), "1G");
        assert_eq!(default_resources.request_cpu().unwrap().as_str(), "250M");
        assert!(matches!(
            parachain_config.default_db_snapshot().unwrap(),
            AssetLocation::Url(value) if value.as_str() == "https://www.urltomysnapshot.com/file.tgz",
        ));
        assert!(matches!(
            parachain_config.chain_spec_path().unwrap(),
            AssetLocation::FilePath(value) if value.to_str().unwrap() == "./path/to/chain/spec.json"
        ));
        assert!(matches!(
            parachain_config.wasm_override().unwrap(),
            AssetLocation::FilePath(value) if value.to_str().unwrap() == "./path/to/override/runtime.wasm"
        ));
        let args: Vec<Arg> = vec![("--arg1", "value1").into(), "--option2".into()];
        assert_eq!(
            parachain_config.default_args(),
            args.iter().collect::<Vec<_>>()
        );
        assert!(matches!(
            parachain_config.genesis_wasm_path().unwrap(),
            AssetLocation::Url(value) if value.as_str() == "https://www.backupsite.com/my/wasm/file.tgz"
        ));
        assert_eq!(
            parachain_config.genesis_wasm_generator().unwrap().as_str(),
            "generator_wasm"
        );
        assert!(matches!(
            parachain_config.genesis_state_path().unwrap(),
            AssetLocation::FilePath(value) if value.to_str().unwrap() == "./path/to/genesis/state"
        ));
        assert_eq!(
            parachain_config
                .genesis_state_generator()
                .unwrap()
                .cmd()
                .as_str(),
            "undying-collator"
        );

        assert_eq!(
            parachain_config.genesis_state_generator().unwrap().args(),
            &vec![
                "export-genesis-state".into(),
                ("--pov-size", "10000").into(),
                ("--pvf-complexity", "1").into()
            ]
        );

        assert!(matches!(
            parachain_config.chain_spec_path().unwrap(),
            AssetLocation::FilePath(value) if value.to_str().unwrap() == "./path/to/chain/spec.json"
        ));
        assert!(!parachain_config.is_cumulus_based());
        let bootnodes_addresses: Vec<Multiaddr> = vec![
            "/ip4/10.41.122.55/tcp/45421".try_into().unwrap(),
            "/ip4/51.144.222.10/tcp/2333".try_into().unwrap(),
        ];
        assert!(parachain_config.no_default_bootnodes());
        assert_eq!(
            parachain_config.bootnodes_addresses(),
            bootnodes_addresses.iter().collect::<Vec<_>>()
        );
        assert!(!parachain_config.is_evm_based());
    }

    #[test]
    fn parachain_config_builder_should_works_when_genesis_state_generator_contains_args() {
        let parachain_config = ParachainConfigBuilder::new(Default::default())
            .with_id(1000)
            .with_chain("myparachain")
            .with_genesis_state_generator("generator_state --simple-flag --flag=value")
            .with_collator(|collator| {
                collator
                    .with_name("collator")
                    .with_command("command")
                    .validator(true)
            })
            .build()
            .unwrap();

        assert_eq!(
            parachain_config
                .genesis_state_generator()
                .unwrap()
                .cmd()
                .as_str(),
            "generator_state"
        );

        assert_eq!(
            parachain_config
                .genesis_state_generator()
                .unwrap()
                .args()
                .len(),
            2
        );

        let args = parachain_config.genesis_state_generator().unwrap().args();

        assert_eq!(
            args,
            &vec![
                Arg::Flag("--simple-flag".into()),
                Arg::Option("--flag".into(), "value".into())
            ]
        );
    }

    #[test]
    fn parachain_config_builder_should_fails_and_returns_an_error_if_chain_is_invalid() {
        let errors = ParachainConfigBuilder::new(Default::default())
            .with_id(1000)
            .with_chain("invalid chain")
            .with_collator(|collator| {
                collator
                    .with_name("collator")
                    .with_command("command")
                    .validator(true)
            })
            .build()
            .unwrap_err();

        assert_eq!(errors.len(), 1);
        assert_eq!(
            errors.first().unwrap().to_string(),
            "parachain[1000].chain: 'invalid chain' shouldn't contains whitespace"
        );
    }

    #[test]
    fn parachain_config_builder_should_fails_and_returns_an_error_if_default_command_is_invalid() {
        let errors = ParachainConfigBuilder::new(Default::default())
            .with_id(1000)
            .with_chain("chain")
            .with_default_command("invalid command")
            .with_collator(|collator| {
                collator
                    .with_name("node")
                    .with_command("command")
                    .validator(true)
            })
            .build()
            .unwrap_err();

        assert_eq!(errors.len(), 1);
        assert_eq!(
            errors.first().unwrap().to_string(),
            "parachain[1000].default_command: 'invalid command' shouldn't contains whitespace"
        );
    }

    #[test]
    fn parachain_config_builder_should_fails_and_returns_an_error_if_default_image_is_invalid() {
        let errors = ParachainConfigBuilder::new(Default::default())
            .with_id(1000)
            .with_chain("chain")
            .with_default_image("invalid image")
            .with_collator(|collator| {
                collator
                    .with_name("node")
                    .with_command("command")
                    .validator(true)
            })
            .build()
            .unwrap_err();

        assert_eq!(errors.len(), 1);
        assert_eq!(
            errors.first().unwrap().to_string(),
            r"parachain[1000].default_image: 'invalid image' doesn't match regex '^([ip]|[hostname]/)?[tag_name]:[tag_version]?$'"
        );
    }

    #[test]
    fn parachain_config_builder_should_fails_and_returns_an_error_if_default_resources_are_invalid()
    {
        let errors = ParachainConfigBuilder::new(Default::default())
            .with_id(1000)
            .with_chain("chain")
            .with_default_resources(|default_resources| {
                default_resources
                    .with_limit_memory("100m")
                    .with_request_cpu("invalid")
            })
            .with_collator(|collator| {
                collator
                    .with_name("node")
                    .with_command("command")
                    .validator(true)
            })
            .build()
            .unwrap_err();

        assert_eq!(errors.len(), 1);
        assert_eq!(
            errors.first().unwrap().to_string(),
            r"parachain[1000].default_resources.request_cpu: 'invalid' doesn't match regex '^\d+(.\d+)?(m|K|M|G|T|P|E|Ki|Mi|Gi|Ti|Pi|Ei)?$'"
        );
    }

    #[test]
    fn parachain_config_builder_should_fails_and_returns_an_error_if_genesis_wasm_generator_is_invalid(
    ) {
        let errors = ParachainConfigBuilder::new(Default::default())
            .with_id(2000)
            .with_chain("myparachain")
            .with_genesis_wasm_generator("invalid command")
            .with_collator(|collator| {
                collator
                    .with_name("collator")
                    .with_command("command")
                    .validator(true)
            })
            .build()
            .unwrap_err();

        assert_eq!(errors.len(), 1);
        assert_eq!(
            errors.first().unwrap().to_string(),
            "parachain[2000].genesis_wasm_generator: 'invalid command' shouldn't contains whitespace"
        );
    }

    #[test]
    fn parachain_config_builder_should_fails_and_returns_an_error_if_bootnodes_addresses_are_invalid(
    ) {
        let errors = ParachainConfigBuilder::new(Default::default())
            .with_id(2000)
            .with_chain("myparachain")
            .with_bootnodes_addresses(vec!["/ip4//tcp/45421", "//10.42.153.10/tcp/43111"])
            .with_collator(|collator| {
                collator
                    .with_name("collator")
                    .with_command("command")
                    .validator(true)
            })
            .build()
            .unwrap_err();

        assert_eq!(errors.len(), 2);
        assert_eq!(
            errors.first().unwrap().to_string(),
            "parachain[2000].bootnodes_addresses[0]: '/ip4//tcp/45421' failed to parse: invalid IPv4 address syntax"
        );
        assert_eq!(
            errors.get(1).unwrap().to_string(),
            "parachain[2000].bootnodes_addresses[1]: '//10.42.153.10/tcp/43111' unknown protocol string: "
        );
    }

    #[test]
    fn parachain_config_builder_should_fails_and_returns_an_error_if_first_collator_is_invalid() {
        let errors = ParachainConfigBuilder::new(Default::default())
            .with_id(1000)
            .with_chain("myparachain")
            .with_collator(|collator| {
                collator
                    .with_name("collator")
                    .with_command("invalid command")
            })
            .build()
            .unwrap_err();

        assert_eq!(errors.len(), 1);
        assert_eq!(
            errors.first().unwrap().to_string(),
            "parachain[1000].collators['collator'].command: 'invalid command' shouldn't contains whitespace"
        );
    }

    #[test]
    fn parachain_config_builder_with_at_least_one_collator_should_fails_and_returns_an_error_if_second_collator_is_invalid(
    ) {
        let errors = ParachainConfigBuilder::new(Default::default())
            .with_id(2000)
            .with_chain("myparachain")
            .with_collator(|collator| {
                collator
                    .with_name("collator1")
                    .with_command("command1")
                    .invulnerable(true)
                    .bootnode(true)
            })
            .with_collator(|collator| {
                collator
                    .with_name("collator2")
                    .with_command("invalid command")
                    .with_initial_balance(20000000)
            })
            .build()
            .unwrap_err();

        assert_eq!(errors.len(), 1);
        assert_eq!(
            errors.first().unwrap().to_string(),
            "parachain[2000].collators['collator2'].command: 'invalid command' shouldn't contains whitespace"
        );
    }

    #[test]
    fn parachain_config_builder_should_fails_and_returns_multiple_errors_if_multiple_fields_are_invalid(
    ) {
        let errors = ParachainConfigBuilder::new(Default::default())
            .with_id(2000)
            .with_chain("myparachain")
            .with_bootnodes_addresses(vec!["/ip4//tcp/45421", "//10.42.153.10/tcp/43111"])
            .with_collator(|collator| {
                collator
                    .with_name("collator1")
                    .with_command("invalid command")
                    .invulnerable(true)
                    .bootnode(true)
                    .with_resources(|resources| {
                        resources
                            .with_limit_cpu("invalid")
                            .with_request_memory("1G")
                    })
            })
            .with_collator(|collator| {
                collator
                    .with_name("collator2")
                    .with_command("command2")
                    .with_image("invalid.image")
                    .with_initial_balance(20000000)
            })
            .build()
            .unwrap_err();

        assert_eq!(errors.len(), 5);
        assert_eq!(
            errors.first().unwrap().to_string(),
            "parachain[2000].bootnodes_addresses[0]: '/ip4//tcp/45421' failed to parse: invalid IPv4 address syntax"
        );
        assert_eq!(
            errors.get(1).unwrap().to_string(),
            "parachain[2000].bootnodes_addresses[1]: '//10.42.153.10/tcp/43111' unknown protocol string: "
        );
        assert_eq!(
            errors.get(2).unwrap().to_string(),
            "parachain[2000].collators['collator1'].command: 'invalid command' shouldn't contains whitespace"
        );
        assert_eq!(
            errors.get(3).unwrap().to_string(),
            r"parachain[2000].collators['collator1'].resources.limit_cpu: 'invalid' doesn't match regex '^\d+(.\d+)?(m|K|M|G|T|P|E|Ki|Mi|Gi|Ti|Pi|Ei)?$'",
        );
        assert_eq!(
            errors.get(4).unwrap().to_string(),
            "parachain[2000].collators['collator2'].image: 'invalid.image' doesn't match regex '^([ip]|[hostname]/)?[tag_name]:[tag_version]?$'"
        );
    }

    #[test]
    fn import_toml_registration_strategy_should_deserialize() {
        let load_from_toml =
            NetworkConfig::load_from_toml("./testing/snapshots/0001-big-network.toml").unwrap();

        for parachain in load_from_toml.parachains().iter() {
            if parachain.id() == 1000 {
                assert_eq!(
                    parachain.registration_strategy(),
                    Some(&RegistrationStrategy::UsingExtrinsic)
                );
            }
            if parachain.id() == 2000 {
                assert_eq!(
                    parachain.registration_strategy(),
                    Some(&RegistrationStrategy::InGenesis)
                );
            }
        }

        let load_from_toml_small = NetworkConfig::load_from_toml(
            "./testing/snapshots/0003-small-network_w_parachain.toml",
        )
        .unwrap();

        let parachain = load_from_toml_small.parachains()[0];
        let parachain_evm = load_from_toml_small.parachains()[1];

        assert_eq!(parachain.registration_strategy(), None);
        assert!(!parachain.is_evm_based());
        assert_eq!(parachain.collators().len(), 1);
        assert!(parachain_evm.is_evm_based());
    }

    #[test]
    fn onboard_as_parachain_should_default_to_true() {
        let config = ParachainConfigBuilder::new(Default::default())
            .with_id(2000)
            .with_chain("myparachain")
            .with_collator(|collator| collator.with_name("collator"))
            .build()
            .unwrap();

        assert!(config.onboard_as_parachain());
    }

    #[test]
    fn evm_based_default_to_false() {
        let config = ParachainConfigBuilder::new(Default::default())
            .with_id(2000)
            .with_chain("myparachain")
            .with_collator(|collator| collator.with_name("collator"))
            .build()
            .unwrap();

        assert!(!config.is_evm_based());
    }

    #[test]
    fn evm_based() {
        let config = ParachainConfigBuilder::new(Default::default())
            .with_id(2000)
            .with_chain("myparachain")
            .evm_based(true)
            .with_collator(|collator| collator.with_name("collator"))
            .build()
            .unwrap();

        assert!(config.is_evm_based());
    }

    #[test]
    fn build_config_in_running_context() {
        let config = ParachainConfigBuilder::new_with_running(Default::default())
            .with_id(2000)
            .with_chain("myparachain")
            .with_collator(|collator| collator.with_name("collator"))
            .build()
            .unwrap();

        assert_eq!(
            config.registration_strategy(),
            Some(&RegistrationStrategy::UsingExtrinsic)
        );
    }

    #[test]
    fn parachain_config_builder_should_works_with_chain_spec_command() {
        const CMD_TPL: &str = "./bin/chain-spec-generator {% raw %} {{chainName}} {% endraw %}";
        let config = ParachainConfigBuilder::new(Default::default())
            .with_id(2000)
            .with_chain("some-chain")
            .with_default_image("myrepo:myimage")
            .with_default_command("default_command")
            .with_chain_spec_command(CMD_TPL)
            .with_collator(|collator| collator.with_name("collator"))
            .build()
            .unwrap();

        assert_eq!(config.chain_spec_command(), Some(CMD_TPL));
        assert!(!config.chain_spec_command_is_local());
    }

    #[test]
    fn parachain_config_builder_should_works_with_chain_spec_command_and_local() {
        const CMD_TPL: &str = "./bin/chain-spec-generator {% raw %} {{chainName}} {% endraw %}";
        let config = ParachainConfigBuilder::new(Default::default())
            .with_id(2000)
            .with_chain("some-chain")
            .with_default_image("myrepo:myimage")
            .with_default_command("default_command")
            .with_chain_spec_command(CMD_TPL)
            .chain_spec_command_is_local(true)
            .with_collator(|collator| collator.with_name("collator"))
            .build()
            .unwrap();

        assert_eq!(config.chain_spec_command(), Some(CMD_TPL));
        assert!(config.chain_spec_command_is_local());
    }

    #[test]
    fn parachain_with_group_config_builder_should_succeeds_and_returns_a_new_parachain_config() {
        let parachain_config = ParachainConfigBuilder::new(Default::default())
            .with_id(1000)
            .with_chain("mychainname")
            .with_registration_strategy(RegistrationStrategy::UsingExtrinsic)
            .onboard_as_parachain(false)
            .with_initial_balance(100_000_042)
            .with_default_image("myrepo:myimage")
            .with_default_command("default_command")
            .without_default_bootnodes()
            .with_collator(|collator| {
                collator
                    .with_name("collator1")
                    .with_command("command1")
                    .bootnode(true)
            })
            .with_collator_group(|group| {
                group.with_count(2).with_base_node(|base| {
                    base.with_name("collator_group1")
                        .with_command("group_command1")
                        .bootnode(true)
                })
            })
            .with_collator_group(|group| {
                group.with_count(3).with_base_node(|base| {
                    base.with_name("collator_group2")
                        .with_command("group_command2")
                        .bootnode(false)
                })
            })
            .build()
            .unwrap();

        assert_eq!(parachain_config.id(), 1000);
        assert_eq!(parachain_config.collators().len(), 1);
        assert_eq!(parachain_config.group_collators_configs().len(), 2);

        let group_collator1 = parachain_config.group_collators_configs()[0].clone();
        assert_eq!(group_collator1.count, 2);
        let base_config1 = group_collator1.base_config;
        assert_eq!(base_config1.name(), "collator_group1");
        assert_eq!(base_config1.command().unwrap().as_str(), "group_command1");
        assert!(base_config1.is_bootnode());

        let group_collator2 = parachain_config.group_collators_configs()[1].clone();
        assert_eq!(group_collator2.count, 3);
        let base_config2 = group_collator2.base_config;
        assert_eq!(base_config2.name(), "collator_group2");
        assert_eq!(base_config2.command().unwrap().as_str(), "group_command2");
        assert!(!base_config2.is_bootnode());
    }

    #[test]
    fn parachain_with_group_count_0_config_builder_should_fail() {
        let parachain_config = ParachainConfigBuilder::new(Default::default())
            .with_id(1000)
            .with_chain("mychainname")
            .with_registration_strategy(RegistrationStrategy::UsingExtrinsic)
            .onboard_as_parachain(false)
            .with_initial_balance(100_000_042)
            .with_default_image("myrepo:myimage")
            .with_default_command("default_command")
            .without_default_bootnodes()
            .with_collator(|collator| {
                collator
                    .with_name("collator1")
                    .with_command("command1")
                    .bootnode(true)
            })
            .with_collator_group(|group| {
                group.with_count(2).with_base_node(|base| {
                    base.with_name("collator_group1")
                        .with_command("group_command1")
                        .bootnode(true)
                })
            })
            .with_collator_group(|group| {
                group.with_count(0).with_base_node(|base| {
                    base.with_name("collator_group2")
                        .with_command("group_command2")
                        .bootnode(false)
                })
            })
            .build();

        let errors: Vec<anyhow::Error> = match parachain_config {
            Ok(_) => vec![],
            Err(errs) => errs,
        };

        assert_eq!(errors.len(), 1);
        assert_eq!(
            errors.first().unwrap().to_string(),
            "parachain[1000].collators['collator_group2'].Count cannot be zero"
        );
    }
}<|MERGE_RESOLUTION|>--- conflicted
+++ resolved
@@ -870,7 +870,6 @@
         }
     }
 
-<<<<<<< HEAD
     /// Add a new full node using a nested [`NodeConfigBuilder`].
     /// The node will be configured as a full node (non-validator).
     pub fn with_fullnode(
@@ -915,7 +914,25 @@
             Ok(node) => Self::transition(
                 ParachainConfig {
                     collators: vec![node],
-=======
+                    ..self.config
+                },
+                self.validation_context,
+                self.errors,
+            ),
+            Err((name, errors)) => Self::transition(
+                self.config,
+                self.validation_context,
+                merge_errors_vecs(
+                    self.errors,
+                    errors
+                        .into_iter()
+                        .map(|error| ConfigError::Collator(name.clone(), error).into())
+                        .collect::<Vec<_>>(),
+                ),
+            ),
+        }
+    }
+
     /// Add a new collator group using a nested [`GroupNodeConfigBuilder`].
     pub fn with_collator_group(
         self,
@@ -930,7 +947,6 @@
             Ok(group) => Self::transition(
                 ParachainConfig {
                     collator_groups: [self.config.collator_groups, vec![group]].concat(),
->>>>>>> 8487f5b4
                     ..self.config
                 },
                 self.validation_context,
@@ -980,7 +996,6 @@
         }
     }
 
-<<<<<<< HEAD
     /// Add a new full node using a nested [`NodeConfigBuilder`].
     /// The node will be configured as a full node (non-validator).
     pub fn with_fullnode(
@@ -1025,7 +1040,25 @@
             Ok(node) => Self::transition(
                 ParachainConfig {
                     collators: [self.config.collators, vec![node]].concat(),
-=======
+                    ..self.config
+                },
+                self.validation_context,
+                self.errors,
+            ),
+            Err((name, errors)) => Self::transition(
+                self.config,
+                self.validation_context,
+                merge_errors_vecs(
+                    self.errors,
+                    errors
+                        .into_iter()
+                        .map(|error| ConfigError::Collator(name.clone(), error).into())
+                        .collect::<Vec<_>>(),
+                ),
+            ),
+        }
+    }
+
     /// Add a new collator group using a nested [`GroupNodeConfigBuilder`].
     pub fn with_collator_group(
         self,
@@ -1040,7 +1073,6 @@
             Ok(group) => Self::transition(
                 ParachainConfig {
                     collator_groups: [self.config.collator_groups, vec![group]].concat(),
->>>>>>> 8487f5b4
                     ..self.config
                 },
                 self.validation_context,
