[package]
name = "orchestrator"
version = "0.1.0"
edition = "2021"

# See more keys and their definitions at https://doc.rust-lang.org/cargo/reference/manifest.html

[dependencies]
configuration = { path = "../configuration" }
support = { path = "../support" }
provider = { path = "../provider" }
prom-metrics-parser = { path = "../prom-metrics-parser" }
tokio = { workspace = true, features = ["time"] }
thiserror = { workspace = true }
# TODO: add logger in a new pr.
#log = { workspace = true }
multiaddr = { workspace = true }
serde_json = { workspace = true }
futures = { workspace = true }
anyhow = { workspace = true }
rand = { workspace = true }
sha2 = { workspace = true, default-features = false }
hex = { workspace = true }
sp-core = { workspace = true }
libp2p = { workspace = true }
<<<<<<< HEAD
subxt = { workspace = true }
subxt-signer = { workspace = true }
=======
reqwest = { workspace = true }
>>>>>>> 814d84ec
<|MERGE_RESOLUTION|>--- conflicted
+++ resolved
@@ -23,9 +23,6 @@
 hex = { workspace = true }
 sp-core = { workspace = true }
 libp2p = { workspace = true }
-<<<<<<< HEAD
 subxt = { workspace = true }
 subxt-signer = { workspace = true }
-=======
-reqwest = { workspace = true }
->>>>>>> 814d84ec
+reqwest = { workspace = true }