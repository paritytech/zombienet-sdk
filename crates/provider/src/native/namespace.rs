use std::{
    collections::HashMap,
    path::PathBuf,
    sync::{Arc, Weak},
};

use anyhow::anyhow;
use async_trait::async_trait;
use futures::{future::try_join_all, try_join};
use support::{fs::FileSystem, process::ProcessManager};
use tokio::sync::RwLock;
use tracing::trace;
use uuid::Uuid;

use super::{
    helpers::create_process_with_log_tasks,
    node::{NativeNode, NativeNodeInner},
    provider::WeakNativeProvider,
};
use crate::{
    constants::{NODE_CONFIG_DIR, NODE_DATA_DIR, NODE_SCRIPTS_DIR},
    types::{GenerateFileCommand, GenerateFilesOptions, RunCommandOptions, SpawnNodeOptions},
    DynNode, ProviderError, ProviderNamespace, ProviderNode,
};

#[derive(Clone)]
pub(super) struct NativeNamespace<FS, PM>
where
    FS: FileSystem + Send + Sync + Clone,
    PM: ProcessManager + Send + Sync + Clone,
{
    pub(super) name: String,
    pub(super) base_dir: PathBuf,
    pub(super) inner: Arc<RwLock<NativeNamespaceInner<FS, PM>>>,
    pub(super) filesystem: FS,
    pub(super) process_manager: PM,
    pub(super) provider: WeakNativeProvider<FS, PM>,
}

pub(super) struct NativeNamespaceInner<FS, PM>
where
    FS: FileSystem + Send + Sync + Clone,
    PM: ProcessManager + Send + Sync + Clone,
{
    pub(super) nodes: HashMap<String, NativeNode<FS, PM>>,
}

#[derive(Clone)]
pub(super) struct WeakNativeNamespace<FS, PM>
where
    FS: FileSystem + Send + Sync + Clone,
    PM: ProcessManager + Send + Sync + Clone,
{
    pub(super) inner: Weak<RwLock<NativeNamespaceInner<FS, PM>>>,
}

#[async_trait]
impl<FS, PM> ProviderNamespace for NativeNamespace<FS, PM>
where
    FS: FileSystem + Send + Sync + Clone + 'static,
    PM: ProcessManager + Send + Sync + Clone + 'static,
{
    fn name(&self) -> &str {
        &self.name
    }

    fn base_dir(&self) -> &PathBuf {
        &self.base_dir
    }

    async fn nodes(&self) -> HashMap<String, DynNode> {
        self.inner
            .read()
            .await
            .nodes
            .clone()
            .into_iter()
            .map(|(id, node)| (id, Arc::new(node) as DynNode))
            .collect()
    }

    async fn spawn_node(&self, options: &SpawnNodeOptions) -> Result<DynNode, ProviderError> {
        let mut inner = self.inner.write().await;

        if inner.nodes.contains_key(&options.name) {
            return Err(ProviderError::DuplicatedNodeName(options.name.clone()));
        }

        // create node directories and filepaths
        let base_dir_raw = format!("{}/{}", &self.base_dir.to_string_lossy(), &options.name);
        let base_dir = PathBuf::from(&base_dir_raw);
        let log_path = PathBuf::from(format!("{}/{}.log", base_dir_raw, &options.name));
        let config_dir = PathBuf::from(format!("{}{}", base_dir_raw, NODE_CONFIG_DIR));
        let data_dir = PathBuf::from(format!("{}{}", base_dir_raw, NODE_DATA_DIR));
        let scripts_dir = PathBuf::from(format!("{}{}", base_dir_raw, NODE_SCRIPTS_DIR));
        // NOTE: in native this base path already exist
        self.filesystem.create_dir_all(&base_dir).await?;
        try_join!(
            self.filesystem.create_dir(&config_dir),
            self.filesystem.create_dir(&data_dir),
            self.filesystem.create_dir(&scripts_dir),
        )?;

        // Created needed paths
        let ops_fut: Vec<_> = options
            .created_paths
            .into_iter()
            .map(|created_path| {
                self.filesystem
                    .create_dir_all(PathBuf::from_iter([&base_dir, &created_path]))
            })
            .collect();
        try_join_all(ops_fut).await?;

        // copy injected files
        let ops_fut: Vec<_> = options
            .injected_files
            .iter()
            .map(|file| {
                self.filesystem.copy(
                    &file.local_path,
                    PathBuf::from_iter([&base_dir, &file.remote_path]),
                )
            })
            .collect();
        try_join_all(ops_fut).await?;

        let (process, stdout_reading_handle, stderr_reading_handle, log_writing_handle) =
            create_process_with_log_tasks(
                &options.name,
                &options.program,
                &options.args,
                &options.env,
                &log_path,
                self.filesystem.clone(),
                self.process_manager.clone(),
            )
            .await?;

        // create node structure holding state
        let node = NativeNode {
            name: options.name.clone(),
            program: options.program.clone(),
            args: options.args.clone(),
            env: options.env.clone(),
            base_dir,
            config_dir,
            data_dir,
            scripts_dir,
            log_path,
            filesystem: self.filesystem.clone(),
            process_manager: self.process_manager.clone(),
            namespace: WeakNativeNamespace {
                inner: Arc::downgrade(&self.inner),
            },
            inner: Arc::new(RwLock::new(NativeNodeInner {
                process,
                stdout_reading_handle,
                stderr_reading_handle,
                log_writing_handle,
            })),
        };

        // store node inside namespace
        inner.nodes.insert(options.name.clone(), node.clone());

        Ok(Arc::new(node))
    }

    async fn generate_files(&self, options: GenerateFilesOptions) -> Result<(), ProviderError> {
        // we spawn a node doing nothing but looping so we can execute our commands
        let temp_node = self
<<<<<<< HEAD
            .spawn_node(
                SpawnNodeOptions::new(format!("temp_{}", Uuid::new_v4()), "bash".to_string())
                    .args(vec!["-c", "while :; do sleep 1; done"])
                    .injected_files(options.injected_files),
            )
=======
            .spawn_node(&SpawnNodeOptions {
                name: format!("temp_{}", Uuid::new_v4()),
                program: "bash".to_string(),
                args: vec!["-c".to_string(), "while :; do sleep 1; done".to_string()],
                env: vec![],
                injected_files: options.injected_files,
                created_paths: vec![],
            })
>>>>>>> 9ba4b139
            .await?;

        for GenerateFileCommand {
            program,
            args,
            env,
            local_output_path,
        } in options.commands
        {
            trace!(
                "🏗  building file {:?} in path {} with command {} {}",
                local_output_path.as_os_str(),
                self.base_dir.to_string_lossy(),
                program,
                args.join(" ")
            );
            let local_output_full_path = format!(
                "{}{}{}",
                self.base_dir.to_string_lossy(),
                if local_output_path.starts_with("/") {
                    ""
                } else {
                    "/"
                },
                local_output_path.to_string_lossy()
            );

            match temp_node
                .run_command(RunCommandOptions { program, args, env })
                .await
                .map_err(|err| ProviderError::FileGenerationFailed(err.into()))?
            {
                Ok(contents) => self
                    .filesystem
                    .write(local_output_full_path, contents)
                    .await
                    .map_err(|err| ProviderError::FileGenerationFailed(err.into()))?,
                Err((_, msg)) => Err(ProviderError::FileGenerationFailed(anyhow!("{msg}")))?,
            };
        }

        temp_node.destroy().await
    }

    async fn static_setup(&self) -> Result<(), ProviderError> {
        // no static setup exists for native provider
        todo!()
    }

    async fn destroy(&self) -> Result<(), ProviderError> {
        // we need to clone nodes (behind an Arc, so cheaply) to avoid deadlock between the inner.write lock and the node.destroy
        // method acquiring a lock the namespace to remove the node from the nodes hashmap.
        let nodes: Vec<NativeNode<FS, PM>> =
            self.inner.write().await.nodes.values().cloned().collect();
        for node in nodes.iter() {
            node.destroy().await?;
        }

        // remove namespace from provider
        if let Some(provider) = self.provider.inner.upgrade() {
            provider.write().await.namespaces.remove(&self.name);
        }

        Ok(())
    }
}

#[cfg(test)]
mod tests {
    use std::{ffi::OsString, str::FromStr, time::Duration};

    use support::{
        fs::in_memory::{InMemoryFile, InMemoryFileSystem},
        process::fake::{DynamicStreamValue, FakeProcessManager, FakeProcessState, StreamValue},
    };
    use tokio::time::{sleep, timeout};

    use super::*;
    use crate::{native::provider::NativeProvider, types::TransferedFile, Provider};

    #[tokio::test]
    async fn spawn_node_should_creates_a_new_node_correctly() {
        let fs = InMemoryFileSystem::new(HashMap::from([
            (OsString::from_str("/").unwrap(), InMemoryFile::dir()),
            (OsString::from_str("/tmp").unwrap(), InMemoryFile::dir()),
            (
                OsString::from_str("/file1").unwrap(),
                InMemoryFile::file("My file 1"),
            ),
            (
                OsString::from_str("/file2").unwrap(),
                InMemoryFile::file("My file 2"),
            ),
        ]));
        let pm = FakeProcessManager::new(HashMap::from([(
            OsString::from_str("/path/to/my/node_binary").unwrap(),
            vec![
                StreamValue::Stdout("Line 1\n".to_string()),
                StreamValue::Stdout("Line 2\n".to_string()),
                StreamValue::Stdout("Line 3\n".to_string()),
            ],
        )]));
        let provider = NativeProvider::new(fs.clone(), pm.clone()).tmp_dir("/tmp");
        let namespace = provider.create_namespace().await.unwrap();

        let node = namespace
            .spawn_node(
                &SpawnNodeOptions::new("mynode", "/path/to/my/node_binary")
                    .args(vec![
                        "-flag1",
                        "--flag2",
                        "--option1=value1",
                        "-option2=value2",
                        "--option3 value3",
                        "-option4 value4",
                    ])
                    .env(vec![
                        ("MY_VAR_1", "MY_VALUE_1"),
                        ("MY_VAR_2", "MY_VALUE_2"),
                        ("MY_VAR_3", "MY_VALUE_3"),
                    ])
                    .injected_files(vec![
                        TransferedFile::new("/file1", "/cfg/file1"),
                        TransferedFile::new("/file2", "/data/file2"),
                    ]),
            )
            .await
            .unwrap();

        // ensure node directories are created
        assert!(fs
            .files
            .read()
            .await
            .contains_key(node.base_dir().as_os_str()));
        assert!(fs
            .files
            .read()
            .await
            .contains_key(node.config_dir().as_os_str()));
        assert!(fs
            .files
            .read()
            .await
            .contains_key(node.data_dir().as_os_str()));
        assert!(fs
            .files
            .read()
            .await
            .contains_key(node.scripts_dir().as_os_str()));

        // ensure injected files are presents
        assert_eq!(
            fs.files
                .read()
                .await
                .get(
                    &OsString::from_str(&format!("{}/file1", node.config_dir().to_string_lossy()))
                        .unwrap()
                )
                .unwrap()
                .contents()
                .unwrap(),
            "My file 1"
        );
        assert_eq!(
            fs.files
                .read()
                .await
                .get(
                    &OsString::from_str(&format!("{}/file2", node.data_dir().to_string_lossy()))
                        .unwrap()
                )
                .unwrap()
                .contents()
                .unwrap(),
            "My file 2"
        );

        // ensure only one process exists
        assert_eq!(pm.count().await, 1);

        // retrieve the process
        let processes = pm.processes().await;
        let process = processes.first().unwrap();

        // ensure process has correct state
        assert!(matches!(process.state().await, FakeProcessState::Running));

        // ensure process is passed correct args
        assert!(process
            .args
            .contains(&OsString::from_str("-flag1").unwrap()));
        assert!(process
            .args
            .contains(&OsString::from_str("--flag2").unwrap()));
        assert!(process
            .args
            .contains(&OsString::from_str("--option1=value1").unwrap()));
        assert!(process
            .args
            .contains(&OsString::from_str("-option2=value2").unwrap()));
        assert!(process
            .args
            .contains(&OsString::from_str("--option3 value3").unwrap()));
        assert!(process
            .args
            .contains(&OsString::from_str("-option4 value4").unwrap()));

        // ensure process has correct environment
        assert!(process.envs.contains(&(
            OsString::from_str("MY_VAR_1").unwrap(),
            OsString::from_str("MY_VALUE_1").unwrap()
        )));
        assert!(process.envs.contains(&(
            OsString::from_str("MY_VAR_2").unwrap(),
            OsString::from_str("MY_VALUE_2").unwrap()
        )));
        assert!(process.envs.contains(&(
            OsString::from_str("MY_VAR_3").unwrap(),
            OsString::from_str("MY_VALUE_3").unwrap()
        )));

        // ensure log file is created and logs are written and keep being written for some time
        pm.advance_by(1).await;
        let expected = ["Line 1\n", "Line 1\nLine 2\n", "Line 1\nLine 2\nLine 3\n"];
        let mut index = 0;
        timeout(Duration::from_secs(3), async {
            loop {
                // if we reach the expected len, all logs have been emited correctly in order
                if index == expected.len() {
                    break;
                }

                // check if there is some existing file with contents
                if let Some(contents) = fs
                    .files
                    .read()
                    .await
                    .get(node.log_path().as_os_str())
                    .map(|file| file.contents().unwrap())
                {
                    // if the contents correspond to what we expect, we continue to check the next expected thing and simulate cpu cycle
                    if contents == expected[index] {
                        index += 1;
                        pm.advance_by(1).await;
                    }
                }

                sleep(Duration::from_millis(10)).await;
            }
        })
        .await
        .unwrap();

        // ensure node is present in namespace
        assert_eq!(namespace.nodes().await.len(), 1);
        assert!(namespace.nodes().await.get(node.name()).is_some());
    }

    #[tokio::test]
    async fn spawn_node_should_returns_an_error_if_a_node_already_exists_with_this_name() {
        let fs = InMemoryFileSystem::new(HashMap::from([
            (OsString::from_str("/").unwrap(), InMemoryFile::dir()),
            (OsString::from_str("/tmp").unwrap(), InMemoryFile::dir()),
        ]));
        let pm = FakeProcessManager::new(HashMap::new());
        let provider = NativeProvider::new(fs.clone(), pm).tmp_dir("/tmp");
        let namespace = provider.create_namespace().await.unwrap();

        namespace
            .spawn_node(&SpawnNodeOptions::new("mynode", "./testing/dummy_node"))
            .await
            .unwrap();

        let result = namespace
            .spawn_node(&SpawnNodeOptions::new("mynode", "./testing/dummy_node"))
            .await;

        // we must match here because Arc<dyn Node + Send + Sync> doesn't implements Debug, so unwrap_err is not an option
        match result {
            Ok(_) => unreachable!(),
            Err(err) => assert_eq!(err.to_string(), "Duplicated node name: mynode"),
        };
    }

    #[tokio::test]
    async fn spawn_node_should_returns_an_error_spawning_process_failed() {
        let fs = InMemoryFileSystem::new(HashMap::from([
            (OsString::from_str("/").unwrap(), InMemoryFile::dir()),
            (OsString::from_str("/tmp").unwrap(), InMemoryFile::dir()),
        ]));
        let pm = FakeProcessManager::new(HashMap::new());
        let provider = NativeProvider::new(fs.clone(), pm.clone()).tmp_dir("/tmp");
        let namespace = provider.create_namespace().await.unwrap();

        // force error
        pm.spawn_should_error(std::io::ErrorKind::TimedOut).await;

        let result = namespace
            .spawn_node(&SpawnNodeOptions::new("mynode", "./testing/dummy_node"))
            .await;

        // we must match here because Arc<dyn Node + Send + Sync> doesn't implements Debug, so unwrap_err is not an option
        match result {
            Ok(_) => unreachable!(),
            Err(err) => assert_eq!(err.to_string(), "Failed to spawn node 'mynode': timed out"),
        };
    }

    #[tokio::test]
    async fn generate_files_should_create_files_at_the_correct_locations_using_given_commands() {
        let fs = InMemoryFileSystem::new(HashMap::from([
            (OsString::from_str("/").unwrap(), InMemoryFile::dir()),
            (OsString::from_str("/tmp").unwrap(), InMemoryFile::dir()),
        ]));
        let pm = FakeProcessManager::new(HashMap::from([
            (
                OsString::from_str("echo").unwrap(),
                vec![StreamValue::DynamicStdout(DynamicStreamValue::new(
                    |_, args, _| format!("{}\n", args.first().unwrap().to_string_lossy()),
                ))],
            ),
            (
                OsString::from_str("sh").unwrap(),
                vec![StreamValue::DynamicStdout(DynamicStreamValue::new(
                    |_, _, envs| envs.first().unwrap().1.to_string_lossy().to_string(),
                ))],
            ),
        ]));
        let provider = NativeProvider::new(fs.clone(), pm).tmp_dir("/tmp");
        let namespace = provider.create_namespace().await.unwrap();

        namespace
            .generate_files(GenerateFilesOptions::new(vec![
                GenerateFileCommand::new("echo", "/myfile1").args(vec!["My file 1"]),
                GenerateFileCommand::new("sh", "/myfile2")
                    .args(vec!["-c", "echo -n $MY_CONTENT"])
                    .env(vec![("MY_CONTENT", "My file 2")]),
            ]))
            .await
            .unwrap();

        // ensure files have been generated correctly to right location
        assert_eq!(
            fs.files
                .read()
                .await
                .get(
                    &OsString::from_str(&format!(
                        "{}/myfile1",
                        namespace.base_dir().to_string_lossy()
                    ))
                    .unwrap()
                )
                .unwrap()
                .contents()
                .unwrap(),
            "My file 1\n"
        );
        assert_eq!(
            fs.files
                .read()
                .await
                .get(
                    &OsString::from_str(&format!(
                        "{}/myfile2",
                        namespace.base_dir().to_string_lossy()
                    ))
                    .unwrap()
                )
                .unwrap()
                .contents()
                .unwrap(),
            "My file 2"
        );

        // ensure temporary node has been destroyed
        assert_eq!(namespace.nodes().await.len(), 0);
    }

    #[tokio::test]
    async fn destroy_should_destroy_all_namespace_nodes_and_namespace_itself() {
        let fs = InMemoryFileSystem::new(HashMap::from([
            (OsString::from_str("/").unwrap(), InMemoryFile::dir()),
            (OsString::from_str("/tmp").unwrap(), InMemoryFile::dir()),
        ]));
        let pm = FakeProcessManager::new(HashMap::from([(
            OsString::from_str("/path/to/my/node_binary").unwrap(),
            vec![
                StreamValue::Stdout("Line 1\n".to_string()),
                StreamValue::Stdout("Line 2\n".to_string()),
                StreamValue::Stdout("Line 3\n".to_string()),
            ],
        )]));
        let provider = NativeProvider::new(fs.clone(), pm.clone()).tmp_dir("/tmp");
        let namespace = provider.create_namespace().await.unwrap();

        // spawn 2 dummy nodes to populate namespace
        namespace
            .spawn_node(&SpawnNodeOptions::new("mynode1", "/path/to/my/node_binary"))
            .await
            .unwrap();
        namespace
            .spawn_node(&SpawnNodeOptions::new("mynode2", "/path/to/my/node_binary"))
            .await
            .unwrap();

        // ensure nodes are presents
        assert_eq!(namespace.nodes().await.len(), 2);

        namespace.destroy().await.unwrap();

        // ensure nodes are destroyed
        assert_eq!(namespace.nodes().await.len(), 0);

        // ensure no running process exists
        assert_eq!(pm.processes().await.len(), 0);

        // ensure namespace is destroyed
        assert_eq!(provider.namespaces().await.len(), 0);
    }
}<|MERGE_RESOLUTION|>--- conflicted
+++ resolved
@@ -170,22 +170,11 @@
     async fn generate_files(&self, options: GenerateFilesOptions) -> Result<(), ProviderError> {
         // we spawn a node doing nothing but looping so we can execute our commands
         let temp_node = self
-<<<<<<< HEAD
             .spawn_node(
                 SpawnNodeOptions::new(format!("temp_{}", Uuid::new_v4()), "bash".to_string())
                     .args(vec!["-c", "while :; do sleep 1; done"])
                     .injected_files(options.injected_files),
             )
-=======
-            .spawn_node(&SpawnNodeOptions {
-                name: format!("temp_{}", Uuid::new_v4()),
-                program: "bash".to_string(),
-                args: vec!["-c".to_string(), "while :; do sleep 1; done".to_string()],
-                env: vec![],
-                injected_files: options.injected_files,
-                created_paths: vec![],
-            })
->>>>>>> 9ba4b139
             .await?;
 
         for GenerateFileCommand {
