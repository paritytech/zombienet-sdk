use std::{cell::RefCell, error::Error, fmt::Display, marker::PhantomData, path::PathBuf, rc::Rc};

use multiaddr::Multiaddr;
use serde::{ser::SerializeStruct, Deserialize, Serialize};

use super::{
    errors::FieldError,
    helpers::{
        ensure_port_unique, ensure_value_is_not_empty, generate_unique_node_name,
        generate_unique_node_name_from_names, merge_errors, merge_errors_vecs,
    },
    macros::states,
    resources::ResourcesBuilder,
    types::{AssetLocation, ChainDefaultContext, Command, Image, ValidationContext, U128},
};
use crate::{
    shared::{
        resources::Resources,
        types::{Arg, Port},
    },
    utils::{default_as_true, default_initial_balance},
};

states! {
    Buildable,
    Initial
}

/// An environment variable with a name and a value.
/// It can be constructed from a `(&str, &str)`.
///
/// # Examples:
///
/// ```
/// use zombienet_configuration::shared::node::EnvVar;
///
/// let simple_var: EnvVar = ("FOO", "BAR").into();
///
/// assert_eq!(
///     simple_var,
///     EnvVar {
///         name: "FOO".into(),
///         value: "BAR".into()
///     }
/// )
/// ```
#[derive(Debug, Clone, PartialEq, Serialize, Deserialize)]
pub struct EnvVar {
    /// The name of the environment variable.
    pub name: String,

    /// The value of the environment variable.
    pub value: String,
}

impl From<(&str, &str)> for EnvVar {
    fn from((name, value): (&str, &str)) -> Self {
        Self {
            name: name.to_owned(),
            value: value.to_owned(),
        }
    }
}

/// A node configuration, with fine-grained configuration options.
#[derive(Debug, Clone, Default, PartialEq, Deserialize)]
pub struct NodeConfig {
    pub(crate) name: String,
    pub(crate) image: Option<Image>,
    pub(crate) command: Option<Command>,
    pub(crate) subcommand: Option<Command>,
    #[serde(default)]
    args: Vec<Arg>,
    #[serde(alias = "validator", default = "default_as_true")]
    pub(crate) is_validator: bool,
    #[serde(alias = "invulnerable", default = "default_as_true")]
    pub(crate) is_invulnerable: bool,
    #[serde(alias = "bootnode", default)]
    pub(crate) is_bootnode: bool,
    #[serde(alias = "balance")]
    #[serde(default = "default_initial_balance")]
    initial_balance: U128,
    #[serde(default)]
    env: Vec<EnvVar>,
    #[serde(default)]
    bootnodes_addresses: Vec<Multiaddr>,
    pub(crate) resources: Option<Resources>,
    ws_port: Option<Port>,
    rpc_port: Option<Port>,
    prometheus_port: Option<Port>,
    p2p_port: Option<Port>,
    p2p_cert_hash: Option<String>,
    pub(crate) db_snapshot: Option<AssetLocation>,
    /// Optional override for the automatically generated EVM (eth) session key.
    /// When set, override the auto-generated key so the seed will not be part of the resulting zombie.json
    #[serde(default, skip_serializing_if = "Option::is_none")]
    override_eth_key: Option<String>,
    #[serde(default)]
    // used to skip serialization of fields with defaults to avoid duplication
    pub(crate) chain_context: ChainDefaultContext,
    pub(crate) node_log_path: Option<PathBuf>,
    // optional node keystore path override
    keystore_path: Option<PathBuf>,
}

impl Serialize for NodeConfig {
    fn serialize<S>(&self, serializer: S) -> Result<S::Ok, S::Error>
    where
        S: serde::Serializer,
    {
        let mut state = serializer.serialize_struct("NodeConfig", 18)?;
        state.serialize_field("name", &self.name)?;

        if self.image == self.chain_context.default_image {
            state.skip_field("image")?;
        } else {
            state.serialize_field("image", &self.image)?;
        }

        if self.command == self.chain_context.default_command {
            state.skip_field("command")?;
        } else {
            state.serialize_field("command", &self.command)?;
        }

        if self.subcommand.is_none() {
            state.skip_field("subcommand")?;
        } else {
            state.serialize_field("subcommand", &self.subcommand)?;
        }

        if self.args.is_empty() || self.args == self.chain_context.default_args {
            state.skip_field("args")?;
        } else {
            state.serialize_field("args", &self.args)?;
        }

        state.serialize_field("validator", &self.is_validator)?;
        state.serialize_field("invulnerable", &self.is_invulnerable)?;
        state.serialize_field("bootnode", &self.is_bootnode)?;
        state.serialize_field("balance", &self.initial_balance)?;

        if self.env.is_empty() {
            state.skip_field("env")?;
        } else {
            state.serialize_field("env", &self.env)?;
        }

        if self.bootnodes_addresses.is_empty() {
            state.skip_field("bootnodes_addresses")?;
        } else {
            state.serialize_field("bootnodes_addresses", &self.bootnodes_addresses)?;
        }

        if self.resources == self.chain_context.default_resources {
            state.skip_field("resources")?;
        } else {
            state.serialize_field("resources", &self.resources)?;
        }

        state.serialize_field("ws_port", &self.ws_port)?;
        state.serialize_field("rpc_port", &self.rpc_port)?;
        state.serialize_field("prometheus_port", &self.prometheus_port)?;
        state.serialize_field("p2p_port", &self.p2p_port)?;
        state.serialize_field("p2p_cert_hash", &self.p2p_cert_hash)?;
        state.serialize_field("override_eth_key", &self.override_eth_key)?;

        if self.db_snapshot == self.chain_context.default_db_snapshot {
            state.skip_field("db_snapshot")?;
        } else {
            state.serialize_field("db_snapshot", &self.db_snapshot)?;
        }

        if self.node_log_path.is_none() {
            state.skip_field("node_log_path")?;
        } else {
            state.serialize_field("node_log_path", &self.node_log_path)?;
        }

        if self.node_log_path.is_none() {
            state.skip_field("keystore_path")?;
        } else {
            state.serialize_field("keystore_path", &self.keystore_path)?;
        }

        state.skip_field("chain_context")?;
        state.end()
    }
}

/// A group of nodes configuration
#[derive(Debug, Clone, PartialEq, Deserialize)]
pub struct GroupNodeConfig {
    #[serde(flatten)]
    pub(crate) base_config: NodeConfig,
    pub(crate) count: usize,
}

impl GroupNodeConfig {
    /// Expands the group into individual node configs.
    /// Each node will have the same base configuration, but with unique names and log paths.
    pub fn expand_group_configs(&self) -> Vec<NodeConfig> {
        let mut used_names = std::collections::HashSet::new();

        (0..self.count)
            .map(|_index| {
                let mut node = self.base_config.clone();

                let unique_name = generate_unique_node_name_from_names(node.name, &mut used_names);
                node.name = unique_name;

                // If base config has a log path, generate unique log path for each node
                if let Some(ref base_log_path) = node.node_log_path {
                    let unique_log_path = if let Some(parent) = base_log_path.parent() {
                        parent.join(format!("{}.log", node.name))
                    } else {
                        PathBuf::from(format!("{}.log", node.name))
                    };
                    node.node_log_path = Some(unique_log_path);
                }

                node
            })
            .collect()
    }
}

impl Serialize for GroupNodeConfig {
    fn serialize<S>(&self, serializer: S) -> Result<S::Ok, S::Error>
    where
        S: serde::Serializer,
    {
        let mut state = serializer.serialize_struct("GroupNodeConfig", 18)?;
        state.serialize_field("NodeConfig", &self.base_config)?;
        state.serialize_field("count", &self.count)?;
        state.end()
    }
}

impl NodeConfig {
    /// Node name (should be unique).
    pub fn name(&self) -> &str {
        &self.name
    }

    /// Image to run (only podman/k8s).
    pub fn image(&self) -> Option<&Image> {
        self.image.as_ref()
    }

    /// Command to run the node.
    pub fn command(&self) -> Option<&Command> {
        self.command.as_ref()
    }

    /// Subcommand to run the node.
    pub fn subcommand(&self) -> Option<&Command> {
        self.subcommand.as_ref()
    }

    /// Arguments to use for node.
    pub fn args(&self) -> Vec<&Arg> {
        self.args.iter().collect()
    }

    /// Arguments to use for node.
    pub(crate) fn set_args(&mut self, args: Vec<Arg>) {
        self.args = args;
    }

    /// Whether the node is a validator.
    pub fn is_validator(&self) -> bool {
        self.is_validator
    }

    /// Whether the node keys must be added to invulnerables.
    pub fn is_invulnerable(&self) -> bool {
        self.is_invulnerable
    }

    /// Whether the node is a bootnode.
    pub fn is_bootnode(&self) -> bool {
        self.is_bootnode
    }

    /// Node initial balance present in genesis.
    pub fn initial_balance(&self) -> u128 {
        self.initial_balance.0
    }

    /// Environment variables to set (inside pod for podman/k8s, inside shell for native).
    pub fn env(&self) -> Vec<&EnvVar> {
        self.env.iter().collect()
    }

    /// List of node's bootnodes addresses to use.
    pub fn bootnodes_addresses(&self) -> Vec<&Multiaddr> {
        self.bootnodes_addresses.iter().collect()
    }

    /// Default resources.
    pub fn resources(&self) -> Option<&Resources> {
        self.resources.as_ref()
    }

    /// Websocket port to use.
    pub fn ws_port(&self) -> Option<u16> {
        self.ws_port
    }

    /// RPC port to use.
    pub fn rpc_port(&self) -> Option<u16> {
        self.rpc_port
    }

    /// Prometheus port to use.
    pub fn prometheus_port(&self) -> Option<u16> {
        self.prometheus_port
    }

    /// P2P port to use.
    pub fn p2p_port(&self) -> Option<u16> {
        self.p2p_port
    }

    /// `libp2p` cert hash to use with `WebRTC` transport.
    pub fn p2p_cert_hash(&self) -> Option<&str> {
        self.p2p_cert_hash.as_deref()
    }

    /// Database snapshot.
    pub fn db_snapshot(&self) -> Option<&AssetLocation> {
        self.db_snapshot.as_ref()
    }

    /// Node log path
    pub fn node_log_path(&self) -> Option<&PathBuf> {
        self.node_log_path.as_ref()
    }

<<<<<<< HEAD
    /// Keystore path
    pub fn keystore_path(&self) -> Option<&PathBuf> {
        self.keystore_path.as_ref()
=======
    /// Override EVM session key to use for the node
    pub fn override_eth_key(&self) -> Option<&str> {
        self.override_eth_key.as_deref()
>>>>>>> dbc61e2c
    }
}

/// A node configuration builder, used to build a [`NodeConfig`] declaratively with fields validation.
pub struct NodeConfigBuilder<S> {
    config: NodeConfig,
    validation_context: Rc<RefCell<ValidationContext>>,
    errors: Vec<anyhow::Error>,
    _state: PhantomData<S>,
}

impl Default for NodeConfigBuilder<Initial> {
    fn default() -> Self {
        Self {
            config: NodeConfig {
                name: "".into(),
                image: None,
                command: None,
                subcommand: None,
                args: vec![],
                is_validator: true,
                is_invulnerable: true,
                is_bootnode: false,
                initial_balance: 2_000_000_000_000.into(),
                env: vec![],
                bootnodes_addresses: vec![],
                resources: None,
                ws_port: None,
                rpc_port: None,
                prometheus_port: None,
                p2p_port: None,
                p2p_cert_hash: None,
                db_snapshot: None,
                override_eth_key: None,
                chain_context: Default::default(),
                node_log_path: None,
                keystore_path: None,
            },
            validation_context: Default::default(),
            errors: vec![],
            _state: PhantomData,
        }
    }
}

impl<A> NodeConfigBuilder<A> {
    fn transition<B>(
        config: NodeConfig,
        validation_context: Rc<RefCell<ValidationContext>>,
        errors: Vec<anyhow::Error>,
    ) -> NodeConfigBuilder<B> {
        NodeConfigBuilder {
            config,
            validation_context,
            errors,
            _state: PhantomData,
        }
    }
}

impl NodeConfigBuilder<Initial> {
    pub fn new(
        chain_context: ChainDefaultContext,
        validation_context: Rc<RefCell<ValidationContext>>,
    ) -> Self {
        Self::transition(
            NodeConfig {
                command: chain_context.default_command.clone(),
                image: chain_context.default_image.clone(),
                resources: chain_context.default_resources.clone(),
                db_snapshot: chain_context.default_db_snapshot.clone(),
                args: chain_context.default_args.clone(),
                chain_context,
                ..Self::default().config
            },
            validation_context,
            vec![],
        )
    }

    /// Set the name of the node.
    pub fn with_name<T: Into<String> + Copy>(self, name: T) -> NodeConfigBuilder<Buildable> {
        let name: String = generate_unique_node_name(name, self.validation_context.clone());

        match ensure_value_is_not_empty(&name) {
            Ok(_) => Self::transition(
                NodeConfig {
                    name,
                    ..self.config
                },
                self.validation_context,
                self.errors,
            ),
            Err(e) => Self::transition(
                NodeConfig {
                    // we still set the name in error case to display error path
                    name,
                    ..self.config
                },
                self.validation_context,
                merge_errors(self.errors, FieldError::Name(e).into()),
            ),
        }
    }
}

impl NodeConfigBuilder<Buildable> {
    /// Set the command that will be executed to launch the node. Override the default.
    pub fn with_command<T>(self, command: T) -> Self
    where
        T: TryInto<Command>,
        T::Error: Error + Send + Sync + 'static,
    {
        match command.try_into() {
            Ok(command) => Self::transition(
                NodeConfig {
                    command: Some(command),
                    ..self.config
                },
                self.validation_context,
                self.errors,
            ),
            Err(error) => Self::transition(
                self.config,
                self.validation_context,
                merge_errors(self.errors, FieldError::Command(error.into()).into()),
            ),
        }
    }

    /// Set the subcommand that will be executed to launch the node.
    pub fn with_subcommand<T>(self, subcommand: T) -> Self
    where
        T: TryInto<Command>,
        T::Error: Error + Send + Sync + 'static,
    {
        match subcommand.try_into() {
            Ok(subcommand) => Self::transition(
                NodeConfig {
                    subcommand: Some(subcommand),
                    ..self.config
                },
                self.validation_context,
                self.errors,
            ),
            Err(error) => Self::transition(
                self.config,
                self.validation_context,
                merge_errors(self.errors, FieldError::Command(error.into()).into()),
            ),
        }
    }

    /// Set the image that will be used for the node (only podman/k8s). Override the default.
    pub fn with_image<T>(self, image: T) -> Self
    where
        T: TryInto<Image>,
        T::Error: Error + Send + Sync + 'static,
    {
        match image.try_into() {
            Ok(image) => Self::transition(
                NodeConfig {
                    image: Some(image),
                    ..self.config
                },
                self.validation_context,
                self.errors,
            ),
            Err(error) => Self::transition(
                self.config,
                self.validation_context,
                merge_errors(self.errors, FieldError::Image(error.into()).into()),
            ),
        }
    }

    /// Set the arguments that will be used when launching the node. Override the default.
    pub fn with_args(self, args: Vec<Arg>) -> Self {
        Self::transition(
            NodeConfig {
                args,
                ..self.config
            },
            self.validation_context,
            self.errors,
        )
    }

    /// Set whether the node is a validator.
    pub fn validator(self, choice: bool) -> Self {
        Self::transition(
            NodeConfig {
                is_validator: choice,
                ..self.config
            },
            self.validation_context,
            self.errors,
        )
    }

    /// Set whether the node is invulnerable.
    pub fn invulnerable(self, choice: bool) -> Self {
        Self::transition(
            NodeConfig {
                is_invulnerable: choice,
                ..self.config
            },
            self.validation_context,
            self.errors,
        )
    }

    /// Set whether the node is a bootnode.
    pub fn bootnode(self, choice: bool) -> Self {
        Self::transition(
            NodeConfig {
                is_bootnode: choice,
                ..self.config
            },
            self.validation_context,
            self.errors,
        )
    }

    /// Override the EVM session key to use for the node
    pub fn with_override_eth_key(self, session_key: impl Into<String>) -> Self {
        Self::transition(
            NodeConfig {
                override_eth_key: Some(session_key.into()),
                ..self.config
            },
            self.validation_context,
            self.errors,
        )
    }

    /// Set the node initial balance.
    pub fn with_initial_balance(self, initial_balance: u128) -> Self {
        Self::transition(
            NodeConfig {
                initial_balance: initial_balance.into(),
                ..self.config
            },
            self.validation_context,
            self.errors,
        )
    }

    /// Set the node environment variables that will be used when launched. Override the default.
    pub fn with_env(self, env: Vec<impl Into<EnvVar>>) -> Self {
        let env = env.into_iter().map(|var| var.into()).collect::<Vec<_>>();

        Self::transition(
            NodeConfig { env, ..self.config },
            self.validation_context,
            self.errors,
        )
    }

    /// Set the bootnodes addresses that the node will try to connect to. Override the default.
    ///
    /// Note: Bootnode address replacements are NOT supported here.
    /// Only arguments (`args`) support dynamic replacements. Bootnode addresses must be a valid address.
    pub fn with_raw_bootnodes_addresses<T>(self, bootnodes_addresses: Vec<T>) -> Self
    where
        T: TryInto<Multiaddr> + Display + Copy,
        T::Error: Error + Send + Sync + 'static,
    {
        let mut addrs = vec![];
        let mut errors = vec![];

        for (index, addr) in bootnodes_addresses.into_iter().enumerate() {
            match addr.try_into() {
                Ok(addr) => addrs.push(addr),
                Err(error) => errors.push(
                    FieldError::BootnodesAddress(index, addr.to_string(), error.into()).into(),
                ),
            }
        }

        Self::transition(
            NodeConfig {
                bootnodes_addresses: addrs,
                ..self.config
            },
            self.validation_context,
            merge_errors_vecs(self.errors, errors),
        )
    }

    /// Set the resources limits what will be used for the node (only podman/k8s). Override the default.
    pub fn with_resources(self, f: impl FnOnce(ResourcesBuilder) -> ResourcesBuilder) -> Self {
        match f(ResourcesBuilder::new()).build() {
            Ok(resources) => Self::transition(
                NodeConfig {
                    resources: Some(resources),
                    ..self.config
                },
                self.validation_context,
                self.errors,
            ),
            Err(errors) => Self::transition(
                self.config,
                self.validation_context,
                merge_errors_vecs(
                    self.errors,
                    errors
                        .into_iter()
                        .map(|error| FieldError::Resources(error).into())
                        .collect::<Vec<_>>(),
                ),
            ),
        }
    }

    /// Set the websocket port that will be exposed. Uniqueness across config will be checked.
    pub fn with_ws_port(self, ws_port: Port) -> Self {
        match ensure_port_unique(ws_port, self.validation_context.clone()) {
            Ok(_) => Self::transition(
                NodeConfig {
                    ws_port: Some(ws_port),
                    ..self.config
                },
                self.validation_context,
                self.errors,
            ),
            Err(error) => Self::transition(
                self.config,
                self.validation_context,
                merge_errors(self.errors, FieldError::WsPort(error).into()),
            ),
        }
    }

    /// Set the RPC port that will be exposed. Uniqueness across config will be checked.
    pub fn with_rpc_port(self, rpc_port: Port) -> Self {
        match ensure_port_unique(rpc_port, self.validation_context.clone()) {
            Ok(_) => Self::transition(
                NodeConfig {
                    rpc_port: Some(rpc_port),
                    ..self.config
                },
                self.validation_context,
                self.errors,
            ),
            Err(error) => Self::transition(
                self.config,
                self.validation_context,
                merge_errors(self.errors, FieldError::RpcPort(error).into()),
            ),
        }
    }

    /// Set the Prometheus port that will be exposed for metrics. Uniqueness across config will be checked.
    pub fn with_prometheus_port(self, prometheus_port: Port) -> Self {
        match ensure_port_unique(prometheus_port, self.validation_context.clone()) {
            Ok(_) => Self::transition(
                NodeConfig {
                    prometheus_port: Some(prometheus_port),
                    ..self.config
                },
                self.validation_context,
                self.errors,
            ),
            Err(error) => Self::transition(
                self.config,
                self.validation_context,
                merge_errors(self.errors, FieldError::PrometheusPort(error).into()),
            ),
        }
    }

    /// Set the P2P port that will be exposed. Uniqueness across config will be checked.
    pub fn with_p2p_port(self, p2p_port: Port) -> Self {
        match ensure_port_unique(p2p_port, self.validation_context.clone()) {
            Ok(_) => Self::transition(
                NodeConfig {
                    p2p_port: Some(p2p_port),
                    ..self.config
                },
                self.validation_context,
                self.errors,
            ),
            Err(error) => Self::transition(
                self.config,
                self.validation_context,
                merge_errors(self.errors, FieldError::P2pPort(error).into()),
            ),
        }
    }

    /// Set the P2P cert hash that will be used as part of the multiaddress
    /// if and only if the multiaddress is set to use `webrtc`.
    pub fn with_p2p_cert_hash(self, p2p_cert_hash: impl Into<String>) -> Self {
        Self::transition(
            NodeConfig {
                p2p_cert_hash: Some(p2p_cert_hash.into()),
                ..self.config
            },
            self.validation_context,
            self.errors,
        )
    }

    /// Set the database snapshot that will be used to launch the node. Override the default.
    pub fn with_db_snapshot(self, location: impl Into<AssetLocation>) -> Self {
        Self::transition(
            NodeConfig {
                db_snapshot: Some(location.into()),
                ..self.config
            },
            self.validation_context,
            self.errors,
        )
    }

    /// Set the node log path that will be used to launch the node.
    pub fn with_log_path(self, log_path: impl Into<PathBuf>) -> Self {
        Self::transition(
            NodeConfig {
                node_log_path: Some(log_path.into()),
                ..self.config
            },
            self.validation_context,
            self.errors,
        )
    }

    /// Set the keystore path override.
    pub fn with_keystore_path(self, keystore_path: impl Into<PathBuf>) -> Self {
        Self::transition(
            NodeConfig {
                keystore_path: Some(keystore_path.into()),
                ..self.config
            },
            self.validation_context,
            self.errors,
        )
    }

    /// Seals the builder and returns a [`NodeConfig`] if there are no validation errors, else returns errors.
    pub fn build(self) -> Result<NodeConfig, (String, Vec<anyhow::Error>)> {
        if !self.errors.is_empty() {
            return Err((self.config.name.clone(), self.errors));
        }

        Ok(self.config)
    }
}

/// A group node configuration builder, used to build a [`GroupNodeConfig`] declaratively with fields validation.
pub struct GroupNodeConfigBuilder<S> {
    base_config: NodeConfig,
    count: usize,
    validation_context: Rc<RefCell<ValidationContext>>,
    errors: Vec<anyhow::Error>,
    _state: PhantomData<S>,
}

impl GroupNodeConfigBuilder<Initial> {
    pub fn new(
        chain_context: ChainDefaultContext,
        validation_context: Rc<RefCell<ValidationContext>>,
    ) -> Self {
        let (errors, base_config) = match NodeConfigBuilder::new(
            chain_context.clone(),
            validation_context.clone(),
        )
        .with_name(" ") // placeholder
        .build()
        {
            Ok(base_config) => (vec![], base_config),
            Err((_name, errors)) => (errors, NodeConfig::default()),
        };

        Self {
            base_config,
            count: 1,
            validation_context,
            errors,
            _state: PhantomData,
        }
    }

    /// Set the base node config using a closure.
    pub fn with_base_node(
        mut self,
        f: impl FnOnce(NodeConfigBuilder<Initial>) -> NodeConfigBuilder<Buildable>,
    ) -> GroupNodeConfigBuilder<Buildable> {
        match f(NodeConfigBuilder::new(
            ChainDefaultContext::default(),
            self.validation_context.clone(),
        ))
        .build()
        {
            Ok(node) => {
                self.base_config = node;
                GroupNodeConfigBuilder {
                    base_config: self.base_config,
                    count: self.count,
                    validation_context: self.validation_context,
                    errors: self.errors,
                    _state: PhantomData,
                }
            },
            Err((_name, errors)) => {
                self.errors.extend(errors);
                GroupNodeConfigBuilder {
                    base_config: self.base_config,
                    count: self.count,
                    validation_context: self.validation_context,
                    errors: self.errors,
                    _state: PhantomData,
                }
            },
        }
    }

    /// Set the number of nodes in the group.
    pub fn with_count(mut self, count: usize) -> Self {
        self.count = count;
        self
    }
}

impl GroupNodeConfigBuilder<Buildable> {
    pub fn build(self) -> Result<GroupNodeConfig, (String, Vec<anyhow::Error>)> {
        if self.count == 0 {
            return Err((
                self.base_config.name().to_string(),
                vec![anyhow::anyhow!("Count cannot be zero")],
            ));
        }

        if !self.errors.is_empty() {
            return Err((self.base_config.name().to_string(), self.errors));
        }

        Ok(GroupNodeConfig {
            base_config: self.base_config,
            count: self.count,
        })
    }
}

#[cfg(test)]
mod tests {
    use std::collections::HashSet;

    use super::*;

    #[test]
    fn node_config_builder_should_succeeds_and_returns_a_node_config() {
        let node_config =
            NodeConfigBuilder::new(ChainDefaultContext::default(), Default::default())
                .with_name("node")
                .with_command("mycommand")
                .with_image("myrepo:myimage")
                .with_args(vec![("--arg1", "value1").into(), "--option2".into()])
                .validator(true)
                .invulnerable(true)
                .bootnode(true)
                .with_override_eth_key("0x0123456789abcdef0123456789abcdef01234567")
                .with_initial_balance(100_000_042)
                .with_env(vec![("VAR1", "VALUE1"), ("VAR2", "VALUE2")])
                .with_raw_bootnodes_addresses(vec![
                    "/ip4/10.41.122.55/tcp/45421",
                    "/ip4/51.144.222.10/tcp/2333",
                ])
                .with_resources(|resources| {
                    resources
                        .with_request_cpu("200M")
                        .with_request_memory("500M")
                        .with_limit_cpu("1G")
                        .with_limit_memory("2G")
                })
                .with_ws_port(5000)
                .with_rpc_port(6000)
                .with_prometheus_port(7000)
                .with_p2p_port(8000)
                .with_p2p_cert_hash(
                    "ec8d6467180a4b72a52b24c53aa1e53b76c05602fa96f5d0961bf720edda267f",
                )
                .with_db_snapshot("/tmp/mysnapshot")
                .with_keystore_path("/tmp/mykeystore")
                .build()
                .unwrap();

        assert_eq!(node_config.name(), "node");
        assert_eq!(node_config.command().unwrap().as_str(), "mycommand");
        assert_eq!(node_config.image().unwrap().as_str(), "myrepo:myimage");
        let args: Vec<Arg> = vec![("--arg1", "value1").into(), "--option2".into()];
        assert_eq!(node_config.args(), args.iter().collect::<Vec<_>>());
        assert!(node_config.is_validator());
        assert!(node_config.is_invulnerable());
        assert!(node_config.is_bootnode());
        assert_eq!(
            node_config.override_eth_key(),
            Some("0x0123456789abcdef0123456789abcdef01234567")
        );
        assert_eq!(node_config.initial_balance(), 100_000_042);
        let env: Vec<EnvVar> = vec![("VAR1", "VALUE1").into(), ("VAR2", "VALUE2").into()];
        assert_eq!(node_config.env(), env.iter().collect::<Vec<_>>());
        let bootnodes_addresses: Vec<Multiaddr> = vec![
            "/ip4/10.41.122.55/tcp/45421".try_into().unwrap(),
            "/ip4/51.144.222.10/tcp/2333".try_into().unwrap(),
        ];
        assert_eq!(
            node_config.bootnodes_addresses(),
            bootnodes_addresses.iter().collect::<Vec<_>>()
        );
        let resources = node_config.resources().unwrap();
        assert_eq!(resources.request_cpu().unwrap().as_str(), "200M");
        assert_eq!(resources.request_memory().unwrap().as_str(), "500M");
        assert_eq!(resources.limit_cpu().unwrap().as_str(), "1G");
        assert_eq!(resources.limit_memory().unwrap().as_str(), "2G");
        assert_eq!(node_config.ws_port().unwrap(), 5000);
        assert_eq!(node_config.rpc_port().unwrap(), 6000);
        assert_eq!(node_config.prometheus_port().unwrap(), 7000);
        assert_eq!(node_config.p2p_port().unwrap(), 8000);
        assert_eq!(
            node_config.p2p_cert_hash().unwrap(),
            "ec8d6467180a4b72a52b24c53aa1e53b76c05602fa96f5d0961bf720edda267f"
        );
        assert!(matches!(
            node_config.db_snapshot().unwrap(), AssetLocation::FilePath(value) if value.to_str().unwrap() == "/tmp/mysnapshot"
        ));
        assert!(matches!(
            node_config.keystore_path().unwrap().to_str().unwrap(),
            "/tmp/mykeystore"
        ));
    }

    #[test]
    fn node_config_builder_should_use_unique_name_if_node_name_already_used() {
        let mut used_nodes_names = HashSet::new();
        used_nodes_names.insert("mynode".into());
        let validation_context = Rc::new(RefCell::new(ValidationContext {
            used_nodes_names,
            ..Default::default()
        }));
        let node_config =
            NodeConfigBuilder::new(ChainDefaultContext::default(), validation_context)
                .with_name("mynode")
                .build()
                .unwrap();

        assert_eq!(node_config.name, "mynode-1");
    }

    #[test]
    fn node_config_builder_should_fails_and_returns_an_error_and_node_name_if_command_is_invalid() {
        let (node_name, errors) =
            NodeConfigBuilder::new(ChainDefaultContext::default(), Default::default())
                .with_name("node")
                .with_command("invalid command")
                .build()
                .unwrap_err();

        assert_eq!(node_name, "node");
        assert_eq!(errors.len(), 1);
        assert_eq!(
            errors.first().unwrap().to_string(),
            "command: 'invalid command' shouldn't contains whitespace"
        );
    }

    #[test]
    fn node_config_builder_should_fails_and_returns_an_error_and_node_name_if_image_is_invalid() {
        let (node_name, errors) =
            NodeConfigBuilder::new(ChainDefaultContext::default(), Default::default())
                .with_name("node")
                .with_image("myinvalid.image")
                .build()
                .unwrap_err();

        assert_eq!(node_name, "node");
        assert_eq!(errors.len(), 1);
        assert_eq!(
            errors.first().unwrap().to_string(),
            "image: 'myinvalid.image' doesn't match regex '^([ip]|[hostname]/)?[tag_name]:[tag_version]?$'"
        );
    }

    #[test]
    fn node_config_builder_should_fails_and_returns_an_error_and_node_name_if_one_bootnode_address_is_invalid(
    ) {
        let (node_name, errors) =
            NodeConfigBuilder::new(ChainDefaultContext::default(), Default::default())
                .with_name("node")
                .with_raw_bootnodes_addresses(vec!["/ip4//tcp/45421"])
                .build()
                .unwrap_err();

        assert_eq!(node_name, "node");
        assert_eq!(errors.len(), 1);
        assert_eq!(
            errors.first().unwrap().to_string(),
            "bootnodes_addresses[0]: '/ip4//tcp/45421' failed to parse: invalid IPv4 address syntax"
        );
    }

    #[test]
    fn node_config_builder_should_fails_and_returns_mulitle_errors_and_node_name_if_multiple_bootnode_address_are_invalid(
    ) {
        let (node_name, errors) =
            NodeConfigBuilder::new(ChainDefaultContext::default(), Default::default())
                .with_name("node")
                .with_raw_bootnodes_addresses(vec!["/ip4//tcp/45421", "//10.42.153.10/tcp/43111"])
                .build()
                .unwrap_err();

        assert_eq!(node_name, "node");
        assert_eq!(errors.len(), 2);
        assert_eq!(
            errors.first().unwrap().to_string(),
            "bootnodes_addresses[0]: '/ip4//tcp/45421' failed to parse: invalid IPv4 address syntax"
        );
        assert_eq!(
            errors.get(1).unwrap().to_string(),
            "bootnodes_addresses[1]: '//10.42.153.10/tcp/43111' unknown protocol string: "
        );
    }

    #[test]
    fn node_config_builder_should_fails_and_returns_an_error_and_node_name_if_resources_has_an_error(
    ) {
        let (node_name, errors) =
            NodeConfigBuilder::new(ChainDefaultContext::default(), Default::default())
                .with_name("node")
                .with_resources(|resources| resources.with_limit_cpu("invalid"))
                .build()
                .unwrap_err();

        assert_eq!(node_name, "node");
        assert_eq!(errors.len(), 1);
        assert_eq!(
            errors.first().unwrap().to_string(),
            r"resources.limit_cpu: 'invalid' doesn't match regex '^\d+(.\d+)?(m|K|M|G|T|P|E|Ki|Mi|Gi|Ti|Pi|Ei)?$'"
        );
    }

    #[test]
    fn node_config_builder_should_fails_and_returns_multiple_errors_and_node_name_if_resources_has_multiple_errors(
    ) {
        let (node_name, errors) =
            NodeConfigBuilder::new(ChainDefaultContext::default(), Default::default())
                .with_name("node")
                .with_resources(|resources| {
                    resources
                        .with_limit_cpu("invalid")
                        .with_request_memory("invalid")
                })
                .build()
                .unwrap_err();

        assert_eq!(node_name, "node");
        assert_eq!(errors.len(), 2);
        assert_eq!(
            errors.first().unwrap().to_string(),
            r"resources.limit_cpu: 'invalid' doesn't match regex '^\d+(.\d+)?(m|K|M|G|T|P|E|Ki|Mi|Gi|Ti|Pi|Ei)?$'"
        );
        assert_eq!(
            errors.get(1).unwrap().to_string(),
            r"resources.request_memory: 'invalid' doesn't match regex '^\d+(.\d+)?(m|K|M|G|T|P|E|Ki|Mi|Gi|Ti|Pi|Ei)?$'"
        );
    }

    #[test]
    fn node_config_builder_should_fails_and_returns_multiple_errors_and_node_name_if_multiple_fields_have_errors(
    ) {
        let (node_name, errors) =
            NodeConfigBuilder::new(ChainDefaultContext::default(), Default::default())
                .with_name("node")
                .with_command("invalid command")
                .with_image("myinvalid.image")
                .with_resources(|resources| {
                    resources
                        .with_limit_cpu("invalid")
                        .with_request_memory("invalid")
                })
                .build()
                .unwrap_err();

        assert_eq!(node_name, "node");
        assert_eq!(errors.len(), 4);
        assert_eq!(
            errors.first().unwrap().to_string(),
            "command: 'invalid command' shouldn't contains whitespace"
        );
        assert_eq!(
            errors.get(1).unwrap().to_string(),
            "image: 'myinvalid.image' doesn't match regex '^([ip]|[hostname]/)?[tag_name]:[tag_version]?$'"
        );
        assert_eq!(
            errors.get(2).unwrap().to_string(),
            r"resources.limit_cpu: 'invalid' doesn't match regex '^\d+(.\d+)?(m|K|M|G|T|P|E|Ki|Mi|Gi|Ti|Pi|Ei)?$'"
        );
        assert_eq!(
            errors.get(3).unwrap().to_string(),
            r"resources.request_memory: 'invalid' doesn't match regex '^\d+(.\d+)?(m|K|M|G|T|P|E|Ki|Mi|Gi|Ti|Pi|Ei)?$'"
        );
    }

    #[test]
    fn node_config_builder_should_fails_and_returns_an_error_and_node_name_if_ws_port_is_already_used(
    ) {
        let validation_context = Rc::new(RefCell::new(ValidationContext {
            used_ports: vec![30333],
            ..Default::default()
        }));
        let (node_name, errors) =
            NodeConfigBuilder::new(ChainDefaultContext::default(), validation_context)
                .with_name("node")
                .with_ws_port(30333)
                .build()
                .unwrap_err();

        assert_eq!(node_name, "node");
        assert_eq!(errors.len(), 1);
        assert_eq!(
            errors.first().unwrap().to_string(),
            "ws_port: '30333' is already used across config"
        );
    }

    #[test]
    fn node_config_builder_should_fails_and_returns_an_error_and_node_name_if_rpc_port_is_already_used(
    ) {
        let validation_context = Rc::new(RefCell::new(ValidationContext {
            used_ports: vec![4444],
            ..Default::default()
        }));
        let (node_name, errors) =
            NodeConfigBuilder::new(ChainDefaultContext::default(), validation_context)
                .with_name("node")
                .with_rpc_port(4444)
                .build()
                .unwrap_err();

        assert_eq!(node_name, "node");
        assert_eq!(errors.len(), 1);
        assert_eq!(
            errors.first().unwrap().to_string(),
            "rpc_port: '4444' is already used across config"
        );
    }

    #[test]
    fn node_config_builder_should_fails_and_returns_an_error_and_node_name_if_prometheus_port_is_already_used(
    ) {
        let validation_context = Rc::new(RefCell::new(ValidationContext {
            used_ports: vec![9089],
            ..Default::default()
        }));
        let (node_name, errors) =
            NodeConfigBuilder::new(ChainDefaultContext::default(), validation_context)
                .with_name("node")
                .with_prometheus_port(9089)
                .build()
                .unwrap_err();

        assert_eq!(node_name, "node");
        assert_eq!(errors.len(), 1);
        assert_eq!(
            errors.first().unwrap().to_string(),
            "prometheus_port: '9089' is already used across config"
        );
    }

    #[test]
    fn node_config_builder_should_fails_and_returns_and_error_and_node_name_if_p2p_port_is_already_used(
    ) {
        let validation_context = Rc::new(RefCell::new(ValidationContext {
            used_ports: vec![45093],
            ..Default::default()
        }));
        let (node_name, errors) =
            NodeConfigBuilder::new(ChainDefaultContext::default(), validation_context)
                .with_name("node")
                .with_p2p_port(45093)
                .build()
                .unwrap_err();

        assert_eq!(node_name, "node");
        assert_eq!(errors.len(), 1);
        assert_eq!(
            errors.first().unwrap().to_string(),
            "p2p_port: '45093' is already used across config"
        );
    }

    #[test]
    fn node_config_builder_should_fails_if_node_name_is_empty() {
        let validation_context = Rc::new(RefCell::new(ValidationContext {
            ..Default::default()
        }));

        let (_, errors) =
            NodeConfigBuilder::new(ChainDefaultContext::default(), validation_context)
                .with_name("")
                .build()
                .unwrap_err();

        assert_eq!(errors.len(), 1);
        assert_eq!(errors.first().unwrap().to_string(), "name: can't be empty");
    }

    #[test]
    fn group_default_base_node() {
        let validation_context = Rc::new(RefCell::new(ValidationContext::default()));

        let group_config =
            GroupNodeConfigBuilder::new(ChainDefaultContext::default(), validation_context.clone())
                .with_base_node(|node| node.with_name("validator"))
                .build()
                .unwrap();

        // Check group config
        assert_eq!(group_config.count, 1);
        assert_eq!(group_config.base_config.name(), "validator");
    }

    #[test]
    fn group_custom_base_node() {
        let validation_context = Rc::new(RefCell::new(ValidationContext::default()));
        let node_config =
            NodeConfigBuilder::new(ChainDefaultContext::default(), validation_context.clone())
                .with_name("node")
                .with_command("some_command")
                .with_image("repo:image")
                .validator(true)
                .invulnerable(true)
                .bootnode(true);

        let group_config =
            GroupNodeConfigBuilder::new(ChainDefaultContext::default(), validation_context.clone())
                .with_count(5)
                .with_base_node(|_node| node_config)
                .build()
                .unwrap();

        // Check group config
        assert_eq!(group_config.count, 5);

        assert_eq!(group_config.base_config.name(), "node");
        assert_eq!(
            group_config.base_config.command().unwrap().as_str(),
            "some_command"
        );
        assert_eq!(
            group_config.base_config.image().unwrap().as_str(),
            "repo:image"
        );
        assert!(group_config.base_config.is_validator());
        assert!(group_config.base_config.is_invulnerable());
        assert!(group_config.base_config.is_bootnode());
    }
}<|MERGE_RESOLUTION|>--- conflicted
+++ resolved
@@ -338,15 +338,13 @@
         self.node_log_path.as_ref()
     }
 
-<<<<<<< HEAD
     /// Keystore path
     pub fn keystore_path(&self) -> Option<&PathBuf> {
         self.keystore_path.as_ref()
-=======
+      
     /// Override EVM session key to use for the node
     pub fn override_eth_key(&self) -> Option<&str> {
         self.override_eth_key.as_deref()
->>>>>>> dbc61e2c
     }
 }
 
