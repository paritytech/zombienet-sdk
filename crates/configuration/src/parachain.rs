use std::{cell::RefCell, error::Error, fmt::Display, marker::PhantomData, rc::Rc};

use multiaddr::Multiaddr;
use serde::{
    de::{self, Visitor},
    ser::SerializeStruct,
    Deserialize, Serialize,
};

use crate::{
    shared::{
        errors::{ConfigError, FieldError},
        helpers::{merge_errors, merge_errors_vecs},
        macros::states,
        node::{self, NodeConfig, NodeConfigBuilder},
        resources::{Resources, ResourcesBuilder},
        types::{
            Arg, AssetLocation, Chain, ChainDefaultContext, Command, Image, ValidationContext, U128,
        },
    },
    utils::{default_as_true, default_initial_balance, default_command_polkadot},
};

#[derive(Debug, Clone, PartialEq)]
pub enum RegistrationStrategy {
    InGenesis,
    UsingExtrinsic,
}

impl Serialize for RegistrationStrategy {
    fn serialize<S>(&self, serializer: S) -> Result<S::Ok, S::Error>
    where
        S: serde::Serializer,
    {
        let mut state = serializer.serialize_struct("RegistrationStrategy", 1)?;

        match self {
            Self::InGenesis => state.serialize_field("addToGenesis", &true)?,
            Self::UsingExtrinsic => state.serialize_field("registerPara", &true)?,
        }

        state.end()
    }
}

struct RegistrationStrategyVisitor;

impl<'de> Visitor<'de> for RegistrationStrategyVisitor {
    type Value = RegistrationStrategy;

    fn expecting(&self, formatter: &mut std::fmt::Formatter) -> std::fmt::Result {
        formatter.write_str("struct RegistrationStrategy")
    }

    fn visit_map<A>(self, mut map: A) -> Result<Self::Value, A::Error>
    where
        A: serde::de::MapAccess<'de>,
    {
        let mut add_to_genesis = false;
        let mut register_para = false;

        while let Some(key) = map.next_key::<String>()? {
            match key.as_str() {
                "addToGenesis" => add_to_genesis = map.next_value()?,
                "registerPara" => register_para = map.next_value()?,
                _ => {
                    return Err(de::Error::unknown_field(
                        &key,
                        &["addToGenesis", "registerPara"],
                    ))
                },
            }
        }

        match (add_to_genesis, register_para) {
            (true, false) => Ok(RegistrationStrategy::InGenesis),
            (false, true) => Ok(RegistrationStrategy::UsingExtrinsic),
            _ => Err(de::Error::missing_field("addToGenesis or registerPara")),
        }
    }
}

impl<'de> Deserialize<'de> for RegistrationStrategy {
    fn deserialize<D>(deserializer: D) -> Result<Self, D::Error>
    where
        D: serde::Deserializer<'de>,
    {
        deserializer.deserialize_struct(
            "RegistrationStrategy",
            &["addToGenesis", "registerPara"],
            RegistrationStrategyVisitor,
        )
    }
}

/// A parachain configuration, composed of collators and fine-grained configuration options.
#[derive(Debug, Clone, PartialEq, Serialize, Deserialize)]
pub struct ParachainConfig {
    id: u32,
    chain: Option<Chain>,
    #[serde(flatten)]
    registration_strategy: Option<RegistrationStrategy>,
    #[serde(
        skip_serializing_if = "super::utils::is_true",
        default = "default_as_true"
    )]
    onboard_as_parachain: bool,
<<<<<<< HEAD
    #[serde(default = "default_initial_balance")]
=======
    #[serde(rename = "balance", default)]
>>>>>>> eec89c2e
    initial_balance: U128,
    default_command: Option<Command>,
    default_image: Option<Image>,
    default_resources: Option<Resources>,
    default_db_snapshot: Option<AssetLocation>,
    #[serde(skip_serializing_if = "std::vec::Vec::is_empty", default)]
    default_args: Vec<Arg>,
    genesis_wasm_path: Option<AssetLocation>,
    genesis_wasm_generator: Option<Command>,
    genesis_state_path: Option<AssetLocation>,
    genesis_state_generator: Option<Command>,
    chain_spec_path: Option<AssetLocation>,
    #[serde(rename = "cumulus_based", default = "default_as_true")]
    is_cumulus_based: bool,
    #[serde(skip_serializing_if = "std::vec::Vec::is_empty", default)]
    bootnodes_addresses: Vec<Multiaddr>,
    genesis_overrides: Option<serde_json::Value>,
    #[serde(skip_serializing_if = "std::vec::Vec::is_empty", default)]
    pub collators: Vec<NodeConfig>,
}

impl ParachainConfig {
    /// The parachain ID.
    pub fn id(&self) -> u32 {
        self.id
    }

    /// The chain name.
    pub fn chain(&self) -> Option<&Chain> {
        self.chain.as_ref()
    }

    /// The registration strategy for the parachain.
    pub fn registration_strategy(&self) -> Option<&RegistrationStrategy> {
        self.registration_strategy.as_ref()
    }

    /// Whether the parachain should be onboarded or stay a parathread
    pub fn onboard_as_parachain(&self) -> bool {
        self.onboard_as_parachain
    }

    /// The initial balance of the parachain account.
    pub fn initial_balance(&self) -> u128 {
        self.initial_balance.0
    }

    /// The default command used for collators.
    pub fn default_command(&self) -> Option<&Command> {
        self.default_command.as_ref()
    }

    /// The default container image used for collators.
    pub fn default_image(&self) -> Option<&Image> {
        self.default_image.as_ref()
    }

    /// The default resources limits used for collators.
    pub fn default_resources(&self) -> Option<&Resources> {
        self.default_resources.as_ref()
    }

    /// The default database snapshot location that will be used for state.
    pub fn default_db_snapshot(&self) -> Option<&AssetLocation> {
        self.default_db_snapshot.as_ref()
    }

    /// The default arguments that will be used to execute the collator command.
    pub fn default_args(&self) -> Vec<&Arg> {
        self.default_args.iter().collect::<Vec<&Arg>>()
    }

    /// The location of a pre-existing genesis WASM runtime blob of the parachain.
    pub fn genesis_wasm_path(&self) -> Option<&AssetLocation> {
        self.genesis_wasm_path.as_ref()
    }

    /// The generator command used to create the genesis WASM runtime blob of the parachain.
    pub fn genesis_wasm_generator(&self) -> Option<&Command> {
        self.genesis_wasm_generator.as_ref()
    }

    /// The location of a pre-existing genesis state of the parachain.
    pub fn genesis_state_path(&self) -> Option<&AssetLocation> {
        self.genesis_state_path.as_ref()
    }

    /// The generator command used to create the genesis state of the parachain.
    pub fn genesis_state_generator(&self) -> Option<&Command> {
        self.genesis_state_generator.as_ref()
    }

    /// The genesis overrides as a JSON value.
    pub fn genesis_overrides(&self) -> Option<&serde_json::Value> {
        self.genesis_overrides.as_ref()
    }

    /// The location of a pre-existing chain specification for the parachain.
    pub fn chain_spec_path(&self) -> Option<&AssetLocation> {
        self.chain_spec_path.as_ref()
    }

    /// Whether the parachain is based on cumulus.
    pub fn is_cumulus_based(&self) -> bool {
        self.is_cumulus_based
    }

    /// The bootnodes addresses the collators will connect to.
    pub fn bootnodes_addresses(&self) -> Vec<&Multiaddr> {
        self.bootnodes_addresses.iter().collect::<Vec<_>>()
    }

    /// The collators of the parachain.
    pub fn collators(&self) -> Vec<&NodeConfig> {
        self.collators.iter().collect::<Vec<_>>()
    }
}

states! {
    Initial,
    WithId,
    WithAtLeastOneCollator
}

/// A parachain configuration builder, used to build a [`ParachainConfig`] declaratively with fields validation.
pub struct ParachainConfigBuilder<S> {
    config: ParachainConfig,
    validation_context: Rc<RefCell<ValidationContext>>,
    errors: Vec<anyhow::Error>,
    _state: PhantomData<S>,
}

impl Default for ParachainConfigBuilder<Initial> {
    fn default() -> Self {
        Self {
            config: ParachainConfig {
                id: 100,
                chain: None,
                registration_strategy: Some(RegistrationStrategy::InGenesis),
                onboard_as_parachain: true,
                initial_balance: 2_000_000_000_000.into(),
                default_command: None,
                default_image: None,
                default_resources: None,
                default_db_snapshot: None,
                default_args: vec![],
                genesis_wasm_path: None,
                genesis_wasm_generator: None,
                genesis_state_path: None,
                genesis_state_generator: None,
                genesis_overrides: None,
                chain_spec_path: None,
                is_cumulus_based: true,
                bootnodes_addresses: vec![],
                collators: vec![],
            },
            validation_context: Default::default(),
            errors: vec![],
            _state: PhantomData,
        }
    }
}

impl<A> ParachainConfigBuilder<A> {
    fn transition<B>(
        config: ParachainConfig,
        validation_context: Rc<RefCell<ValidationContext>>,
        errors: Vec<anyhow::Error>,
    ) -> ParachainConfigBuilder<B> {
        ParachainConfigBuilder {
            config,
            validation_context,
            errors,
            _state: PhantomData,
        }
    }

    fn default_chain_context(&self) -> ChainDefaultContext {
        ChainDefaultContext {
            default_command: self.config.default_command.clone(),
            default_image: self.config.default_image.clone(),
            default_resources: self.config.default_resources.clone(),
            default_db_snapshot: self.config.default_db_snapshot.clone(),
            default_args: self.config.default_args.clone(),
        }
    }
}

impl ParachainConfigBuilder<Initial> {
    pub fn new(
        validation_context: Rc<RefCell<ValidationContext>>,
    ) -> ParachainConfigBuilder<Initial> {
        Self {
            validation_context,
            ..Self::default()
        }
    }

    /// Set the parachain ID (should be unique).
    // TODO: handle unique validation
    pub fn with_id(self, id: u32) -> ParachainConfigBuilder<WithId> {
        Self::transition(
            ParachainConfig { id, ..self.config },
            self.validation_context,
            self.errors,
        )
    }
}

impl ParachainConfigBuilder<WithId> {
    /// Set the chain name (e.g. rococo-local).
    /// Use [`None`], if you are running adder-collator or undying-collator).
    pub fn with_chain<T>(self, chain: T) -> Self
    where
        T: TryInto<Chain>,
        T::Error: Error + Send + Sync + 'static,
    {
        match chain.try_into() {
            Ok(chain) => Self::transition(
                ParachainConfig {
                    chain: Some(chain),
                    ..self.config
                },
                self.validation_context,
                self.errors,
            ),
            Err(error) => Self::transition(
                self.config,
                self.validation_context,
                merge_errors(self.errors, FieldError::Chain(error.into()).into()),
            ),
        }
    }

    /// Set the registration strategy for the parachain, could be without registration, using extrinsic or in genesis.
    pub fn with_registration_strategy(self, strategy: RegistrationStrategy) -> Self {
        Self::transition(
            ParachainConfig {
                registration_strategy: Some(strategy),
                ..self.config
            },
            self.validation_context,
            self.errors,
        )
    }

    /// Set whether the parachain should be onboarded or stay a parathread. Default is ```true```.
    pub fn onboard_as_parachain(self, choice: bool) -> Self {
        Self::transition(
            ParachainConfig {
                onboard_as_parachain: choice,
                ..self.config
            },
            self.validation_context,
            self.errors,
        )
    }

    /// Set the initial balance of the parachain account.
    pub fn with_initial_balance(self, initial_balance: u128) -> Self {
        Self::transition(
            ParachainConfig {
                initial_balance: initial_balance.into(),
                ..self.config
            },
            self.validation_context,
            self.errors,
        )
    }

    /// Set the default command used for collators. Can be overridden.
    pub fn with_default_command<T>(self, command: T) -> Self
    where
        T: TryInto<Command>,
        T::Error: Error + Send + Sync + 'static,
    {
        match command.try_into() {
            Ok(command) => Self::transition(
                ParachainConfig {
                    default_command: Some(command),
                    ..self.config
                },
                self.validation_context,
                self.errors,
            ),
            Err(error) => Self::transition(
                self.config,
                self.validation_context,
                merge_errors(self.errors, FieldError::DefaultCommand(error.into()).into()),
            ),
        }
    }

    /// Set the default container image used for collators. Can be overridden.
    pub fn with_default_image<T>(self, image: T) -> Self
    where
        T: TryInto<Image>,
        T::Error: Error + Send + Sync + 'static,
    {
        match image.try_into() {
            Ok(image) => Self::transition(
                ParachainConfig {
                    default_image: Some(image),
                    ..self.config
                },
                self.validation_context,
                self.errors,
            ),
            Err(error) => Self::transition(
                self.config,
                self.validation_context,
                merge_errors(self.errors, FieldError::DefaultImage(error.into()).into()),
            ),
        }
    }

    /// Set the default resources limits used for collators. Can be overridden.
    pub fn with_default_resources(self, f: fn(ResourcesBuilder) -> ResourcesBuilder) -> Self {
        match f(ResourcesBuilder::new()).build() {
            Ok(default_resources) => Self::transition(
                ParachainConfig {
                    default_resources: Some(default_resources),
                    ..self.config
                },
                self.validation_context,
                self.errors,
            ),
            Err(errors) => Self::transition(
                self.config,
                self.validation_context,
                merge_errors_vecs(
                    self.errors,
                    errors
                        .into_iter()
                        .map(|error| FieldError::DefaultResources(error).into())
                        .collect::<Vec<_>>(),
                ),
            ),
        }
    }

    /// Set the default database snapshot location that will be used for state. Can be overridden.
    pub fn with_default_db_snapshot(self, location: impl Into<AssetLocation>) -> Self {
        Self::transition(
            ParachainConfig {
                default_db_snapshot: Some(location.into()),
                ..self.config
            },
            self.validation_context,
            self.errors,
        )
    }

    /// Set the default arguments that will be used to execute the collator command. Can be overridden.
    pub fn with_default_args(self, args: Vec<Arg>) -> Self {
        Self::transition(
            ParachainConfig {
                default_args: args,
                ..self.config
            },
            self.validation_context,
            self.errors,
        )
    }

    /// Set the location of a pre-existing genesis WASM runtime blob of the parachain.
    pub fn with_genesis_wasm_path(self, location: impl Into<AssetLocation>) -> Self {
        Self::transition(
            ParachainConfig {
                genesis_wasm_path: Some(location.into()),
                ..self.config
            },
            self.validation_context,
            self.errors,
        )
    }

    /// Set the generator command used to create the genesis WASM runtime blob of the parachain.
    pub fn with_genesis_wasm_generator<T>(self, command: T) -> Self
    where
        T: TryInto<Command>,
        T::Error: Error + Send + Sync + 'static,
    {
        match command.try_into() {
            Ok(command) => Self::transition(
                ParachainConfig {
                    genesis_wasm_generator: Some(command),
                    ..self.config
                },
                self.validation_context,
                self.errors,
            ),
            Err(error) => Self::transition(
                self.config,
                self.validation_context,
                merge_errors(
                    self.errors,
                    FieldError::GenesisWasmGenerator(error.into()).into(),
                ),
            ),
        }
    }

    /// Set the location of a pre-existing genesis state of the parachain.
    pub fn with_genesis_state_path(self, location: impl Into<AssetLocation>) -> Self {
        Self::transition(
            ParachainConfig {
                genesis_state_path: Some(location.into()),
                ..self.config
            },
            self.validation_context,
            self.errors,
        )
    }

    /// Set the generator command used to create the genesis state of the parachain.
    pub fn with_genesis_state_generator<T>(self, command: T) -> Self
    where
        T: TryInto<Command>,
        T::Error: Error + Send + Sync + 'static,
    {
        match command.try_into() {
            Ok(command) => Self::transition(
                ParachainConfig {
                    genesis_state_generator: Some(command),
                    ..self.config
                },
                self.validation_context,
                self.errors,
            ),
            Err(error) => Self::transition(
                self.config,
                self.validation_context,
                merge_errors(
                    self.errors,
                    FieldError::GenesisStateGenerator(error.into()).into(),
                ),
            ),
        }
    }

    /// Set the genesis overrides as a JSON object.
    pub fn with_genesis_overrides(self, genesis_overrides: impl Into<serde_json::Value>) -> Self {
        Self::transition(
            ParachainConfig {
                genesis_overrides: Some(genesis_overrides.into()),
                ..self.config
            },
            self.validation_context,
            self.errors,
        )
    }

    /// Set the location of a pre-existing chain specification for the parachain.
    pub fn with_chain_spec_path(self, location: impl Into<AssetLocation>) -> Self {
        Self::transition(
            ParachainConfig {
                chain_spec_path: Some(location.into()),
                ..self.config
            },
            self.validation_context,
            self.errors,
        )
    }

    /// Set whether the parachain is based on cumulus (true in a majority of case, except adder or undying collators).
    pub fn cumulus_based(self, choice: bool) -> Self {
        Self::transition(
            ParachainConfig {
                is_cumulus_based: choice,
                ..self.config
            },
            self.validation_context,
            self.errors,
        )
    }

    /// Set the bootnodes addresses the collators will connect to.
    pub fn with_bootnodes_addresses<T>(self, bootnodes_addresses: Vec<T>) -> Self
    where
        T: TryInto<Multiaddr> + Display + Copy,
        T::Error: Error + Send + Sync + 'static,
    {
        let mut addrs = vec![];
        let mut errors = vec![];

        for (index, addr) in bootnodes_addresses.into_iter().enumerate() {
            match addr.try_into() {
                Ok(addr) => addrs.push(addr),
                Err(error) => errors.push(
                    FieldError::BootnodesAddress(index, addr.to_string(), error.into()).into(),
                ),
            }
        }

        Self::transition(
            ParachainConfig {
                bootnodes_addresses: addrs,
                ..self.config
            },
            self.validation_context,
            merge_errors_vecs(self.errors, errors),
        )
    }

    /// Add a new collator using a nested [`NodeConfigBuilder`].
    pub fn with_collator(
        self,
        f: fn(NodeConfigBuilder<node::Initial>) -> NodeConfigBuilder<node::Buildable>,
    ) -> ParachainConfigBuilder<WithAtLeastOneCollator> {
        match f(NodeConfigBuilder::new(
            self.default_chain_context(),
            self.validation_context.clone(),
        ))
        .build()
        {
            Ok(collator) => Self::transition(
                ParachainConfig {
                    collators: vec![collator],
                    ..self.config
                },
                self.validation_context,
                self.errors,
            ),
            Err((name, errors)) => Self::transition(
                self.config,
                self.validation_context,
                merge_errors_vecs(
                    self.errors,
                    errors
                        .into_iter()
                        .map(|error| ConfigError::Collator(name.clone(), error).into())
                        .collect::<Vec<_>>(),
                ),
            ),
        }
    }
}

impl ParachainConfigBuilder<WithAtLeastOneCollator> {
    /// Add a new collator using a nested [`NodeConfigBuilder`].
    pub fn with_collator(
        self,
        f: fn(NodeConfigBuilder<node::Initial>) -> NodeConfigBuilder<node::Buildable>,
    ) -> Self {
        match f(NodeConfigBuilder::new(
            ChainDefaultContext::default(),
            self.validation_context.clone(),
        ))
        .build()
        {
            Ok(collator) => Self::transition(
                ParachainConfig {
                    collators: [self.config.collators, vec![collator]].concat(),
                    ..self.config
                },
                self.validation_context,
                self.errors,
            ),
            Err((name, errors)) => Self::transition(
                self.config,
                self.validation_context,
                merge_errors_vecs(
                    self.errors,
                    errors
                        .into_iter()
                        .map(|error| ConfigError::Collator(name.clone(), error).into())
                        .collect::<Vec<_>>(),
                ),
            ),
        }
    }

    /// Seals the builder and returns a [`ParachainConfig`] if there are no validation errors, else returns errors.
    pub fn build(self) -> Result<ParachainConfig, Vec<anyhow::Error>> {
        if !self.errors.is_empty() {
            return Err(self
                .errors
                .into_iter()
                .map(|error| ConfigError::Parachain(self.config.id, error).into())
                .collect::<Vec<_>>());
        }

        Ok(self.config)
    }
}

#[cfg(test)]
mod tests {
    use super::*;
    use crate::NetworkConfig;

    #[test]
    fn parachain_config_builder_should_succeeds_and_returns_a_new_parachain_config() {
        let parachain_config = ParachainConfigBuilder::new(Default::default())
            .with_id(1000)
            .with_chain("mychainname")
            .with_registration_strategy(RegistrationStrategy::UsingExtrinsic)
            .onboard_as_parachain(false)
            .with_initial_balance(100_000_042)
            .with_default_image("myrepo:myimage")
            .with_default_command("default_command")
            .with_default_resources(|resources| {
                resources
                    .with_limit_cpu("500M")
                    .with_limit_memory("1G")
                    .with_request_cpu("250M")
            })
            .with_default_db_snapshot("https://www.urltomysnapshot.com/file.tgz")
            .with_default_args(vec![("--arg1", "value1").into(), "--option2".into()])
            .with_genesis_wasm_path("https://www.backupsite.com/my/wasm/file.tgz")
            .with_genesis_wasm_generator("generator_wasm")
            .with_genesis_state_path("./path/to/genesis/state")
            .with_genesis_state_generator("generator_state")
            .with_chain_spec_path("./path/to/chain/spec.json")
            .cumulus_based(false)
            .with_bootnodes_addresses(vec![
                "/ip4/10.41.122.55/tcp/45421",
                "/ip4/51.144.222.10/tcp/2333",
            ])
            .with_collator(|collator| {
                collator
                    .with_name("collator1")
                    .with_command("command1")
                    .bootnode(true)
            })
            .with_collator(|collator| {
                collator
                    .with_name("collator2")
                    .with_command("command2")
                    .validator(true)
            })
            .build()
            .unwrap();

        assert_eq!(parachain_config.id(), 1000);
        assert_eq!(parachain_config.collators().len(), 2);
        let &collator1 = parachain_config.collators().first().unwrap();
        assert_eq!(collator1.name(), "collator1");
        assert_eq!(collator1.command().unwrap().as_str(), "command1");
        assert!(collator1.is_bootnode());
        let &collator2 = parachain_config.collators().last().unwrap();
        assert_eq!(collator2.name(), "collator2");
        assert_eq!(collator2.command().unwrap().as_str(), "command2");
        assert!(collator2.is_validator());
        assert_eq!(parachain_config.chain().unwrap().as_str(), "mychainname");

        assert_eq!(
            parachain_config.registration_strategy().unwrap(),
            &RegistrationStrategy::UsingExtrinsic
        );
        assert!(!parachain_config.onboard_as_parachain());
        assert_eq!(parachain_config.initial_balance(), 100_000_042);
        assert_eq!(
            parachain_config.default_command().unwrap().as_str(),
            "default_command"
        );
        assert_eq!(
            parachain_config.default_image().unwrap().as_str(),
            "myrepo:myimage"
        );
        let default_resources = parachain_config.default_resources().unwrap();
        assert_eq!(default_resources.limit_cpu().unwrap().as_str(), "500M");
        assert_eq!(default_resources.limit_memory().unwrap().as_str(), "1G");
        assert_eq!(default_resources.request_cpu().unwrap().as_str(), "250M");
        assert!(matches!(
            parachain_config.default_db_snapshot().unwrap(),
            AssetLocation::Url(value) if value.as_str() == "https://www.urltomysnapshot.com/file.tgz",
        ));
        assert!(matches!(
            parachain_config.chain_spec_path().unwrap(),
            AssetLocation::FilePath(value) if value.to_str().unwrap() == "./path/to/chain/spec.json"
        ));
        let args: Vec<Arg> = vec![("--arg1", "value1").into(), "--option2".into()];
        assert_eq!(
            parachain_config.default_args(),
            args.iter().collect::<Vec<_>>()
        );
        assert!(matches!(
            parachain_config.genesis_wasm_path().unwrap(),
            AssetLocation::Url(value) if value.as_str() == "https://www.backupsite.com/my/wasm/file.tgz"
        ));
        assert_eq!(
            parachain_config.genesis_wasm_generator().unwrap().as_str(),
            "generator_wasm"
        );
        assert!(matches!(
            parachain_config.genesis_state_path().unwrap(),
            AssetLocation::FilePath(value) if value.to_str().unwrap() == "./path/to/genesis/state"
        ));
        assert_eq!(
            parachain_config.genesis_state_generator().unwrap().as_str(),
            "generator_state"
        );
        assert!(matches!(
            parachain_config.chain_spec_path().unwrap(),
            AssetLocation::FilePath(value) if value.to_str().unwrap() == "./path/to/chain/spec.json"
        ));
        assert!(!parachain_config.is_cumulus_based());
        let bootnodes_addresses: Vec<Multiaddr> = vec![
            "/ip4/10.41.122.55/tcp/45421".try_into().unwrap(),
            "/ip4/51.144.222.10/tcp/2333".try_into().unwrap(),
        ];
        assert_eq!(
            parachain_config.bootnodes_addresses(),
            bootnodes_addresses.iter().collect::<Vec<_>>()
        );
    }

    #[test]
    fn parachain_config_builder_should_fails_and_returns_an_error_if_chain_is_invalid() {
        let errors = ParachainConfigBuilder::new(Default::default())
            .with_id(1000)
            .with_chain("invalid chain")
            .with_collator(|collator| {
                collator
                    .with_name("collator")
                    .with_command("command")
                    .validator(true)
            })
            .build()
            .unwrap_err();

        assert_eq!(errors.len(), 1);
        assert_eq!(
            errors.get(0).unwrap().to_string(),
            "parachain[1000].chain: 'invalid chain' shouldn't contains whitespace"
        );
    }

    #[test]
    fn parachain_config_builder_should_fails_and_returns_an_error_if_default_command_is_invalid() {
        let errors = ParachainConfigBuilder::new(Default::default())
            .with_id(1000)
            .with_chain("chain")
            .with_default_command("invalid command")
            .with_collator(|collator| {
                collator
                    .with_name("node")
                    .with_command("command")
                    .validator(true)
            })
            .build()
            .unwrap_err();

        assert_eq!(errors.len(), 1);
        assert_eq!(
            errors.get(0).unwrap().to_string(),
            "parachain[1000].default_command: 'invalid command' shouldn't contains whitespace"
        );
    }

    #[test]
    fn parachain_config_builder_should_fails_and_returns_an_error_if_default_image_is_invalid() {
        let errors = ParachainConfigBuilder::new(Default::default())
            .with_id(1000)
            .with_chain("chain")
            .with_default_image("invalid image")
            .with_collator(|collator| {
                collator
                    .with_name("node")
                    .with_command("command")
                    .validator(true)
            })
            .build()
            .unwrap_err();

        assert_eq!(errors.len(), 1);
        assert_eq!(
            errors.get(0).unwrap().to_string(),
            r"parachain[1000].default_image: 'invalid image' doesn't match regex '^([ip]|[hostname]/)?[tag_name]:[tag_version]?$'"
        );
    }

    #[test]
    fn parachain_config_builder_should_fails_and_returns_an_error_if_default_resources_are_invalid()
    {
        let errors = ParachainConfigBuilder::new(Default::default())
            .with_id(1000)
            .with_chain("chain")
            .with_default_resources(|default_resources| {
                default_resources
                    .with_limit_memory("100m")
                    .with_request_cpu("invalid")
            })
            .with_collator(|collator| {
                collator
                    .with_name("node")
                    .with_command("command")
                    .validator(true)
            })
            .build()
            .unwrap_err();

        assert_eq!(errors.len(), 1);
        assert_eq!(
            errors.get(0).unwrap().to_string(),
            r"parachain[1000].default_resources.request_cpu: 'invalid' doesn't match regex '^\d+(.\d+)?(m|K|M|G|T|P|E|Ki|Mi|Gi|Ti|Pi|Ei)?$'"
        );
    }

    #[test]
    fn parachain_config_builder_should_fails_and_returns_an_error_if_genesis_wasm_generator_is_invalid(
    ) {
        let errors = ParachainConfigBuilder::new(Default::default())
            .with_id(2000)
            .with_chain("myparachain")
            .with_genesis_wasm_generator("invalid command")
            .with_collator(|collator| {
                collator
                    .with_name("collator")
                    .with_command("command")
                    .validator(true)
            })
            .build()
            .unwrap_err();

        assert_eq!(errors.len(), 1);
        assert_eq!(
            errors.get(0).unwrap().to_string(),
            "parachain[2000].genesis_wasm_generator: 'invalid command' shouldn't contains whitespace"
        );
    }

    #[test]
    fn parachain_config_builder_should_fails_and_returns_an_error_if_genesis_state_generator_is_invalid(
    ) {
        let errors = ParachainConfigBuilder::new(Default::default())
            .with_id(1000)
            .with_chain("myparachain")
            .with_genesis_state_generator("invalid command")
            .with_collator(|collator| {
                collator
                    .with_name("collator")
                    .with_command("command")
                    .validator(true)
            })
            .build()
            .unwrap_err();

        assert_eq!(errors.len(), 1);
        assert_eq!(
            errors.get(0).unwrap().to_string(),
            "parachain[1000].genesis_state_generator: 'invalid command' shouldn't contains whitespace"
        );
    }

    #[test]
    fn parachain_config_builder_should_fails_and_returns_an_error_if_bootnodes_addresses_are_invalid(
    ) {
        let errors = ParachainConfigBuilder::new(Default::default())
            .with_id(2000)
            .with_chain("myparachain")
            .with_bootnodes_addresses(vec!["/ip4//tcp/45421", "//10.42.153.10/tcp/43111"])
            .with_collator(|collator| {
                collator
                    .with_name("collator")
                    .with_command("command")
                    .validator(true)
            })
            .build()
            .unwrap_err();

        assert_eq!(errors.len(), 2);
        assert_eq!(
            errors.get(0).unwrap().to_string(),
            "parachain[2000].bootnodes_addresses[0]: '/ip4//tcp/45421' failed to parse: invalid IPv4 address syntax"
        );
        assert_eq!(
            errors.get(1).unwrap().to_string(),
            "parachain[2000].bootnodes_addresses[1]: '//10.42.153.10/tcp/43111' unknown protocol string: "
        );
    }

    #[test]
    fn parachain_config_builder_should_fails_and_returns_an_error_if_first_collator_is_invalid() {
        let errors = ParachainConfigBuilder::new(Default::default())
            .with_id(1000)
            .with_chain("myparachain")
            .with_collator(|collator| {
                collator
                    .with_name("collator")
                    .with_command("invalid command")
            })
            .build()
            .unwrap_err();

        assert_eq!(errors.len(), 1);
        assert_eq!(
            errors.get(0).unwrap().to_string(),
            "parachain[1000].collators['collator'].command: 'invalid command' shouldn't contains whitespace"
        );
    }

    #[test]
    fn parachain_config_builder_with_at_least_one_collator_should_fails_and_returns_an_error_if_second_collator_is_invalid(
    ) {
        let errors = ParachainConfigBuilder::new(Default::default())
            .with_id(2000)
            .with_chain("myparachain")
            .with_collator(|collator| {
                collator
                    .with_name("collator1")
                    .with_command("command1")
                    .invulnerable(true)
                    .bootnode(true)
            })
            .with_collator(|collator| {
                collator
                    .with_name("collator2")
                    .with_command("invalid command")
                    .with_initial_balance(20000000)
            })
            .build()
            .unwrap_err();

        assert_eq!(errors.len(), 1);
        assert_eq!(
            errors.get(0).unwrap().to_string(),
            "parachain[2000].collators['collator2'].command: 'invalid command' shouldn't contains whitespace"
        );
    }

    #[test]
    fn parachain_config_builder_should_fails_and_returns_multiple_errors_if_multiple_fields_are_invalid(
    ) {
        let errors = ParachainConfigBuilder::new(Default::default())
            .with_id(2000)
            .with_chain("myparachain")
            .with_bootnodes_addresses(vec!["/ip4//tcp/45421", "//10.42.153.10/tcp/43111"])
            .with_collator(|collator| {
                collator
                    .with_name("collator1")
                    .with_command("invalid command")
                    .invulnerable(true)
                    .bootnode(true)
                    .with_resources(|resources| {
                        resources
                            .with_limit_cpu("invalid")
                            .with_request_memory("1G")
                    })
            })
            .with_collator(|collator| {
                collator
                    .with_name("collator2")
                    .with_command("command2")
                    .with_image("invalid.image")
                    .with_initial_balance(20000000)
            })
            .build()
            .unwrap_err();

        assert_eq!(errors.len(), 5);
        assert_eq!(
            errors.get(0).unwrap().to_string(),
            "parachain[2000].bootnodes_addresses[0]: '/ip4//tcp/45421' failed to parse: invalid IPv4 address syntax"
        );
        assert_eq!(
            errors.get(1).unwrap().to_string(),
            "parachain[2000].bootnodes_addresses[1]: '//10.42.153.10/tcp/43111' unknown protocol string: "
        );
        assert_eq!(
            errors.get(2).unwrap().to_string(),
            "parachain[2000].collators['collator1'].command: 'invalid command' shouldn't contains whitespace"
        );
        assert_eq!(
            errors.get(3).unwrap().to_string(),
            r"parachain[2000].collators['collator1'].resources.limit_cpu: 'invalid' doesn't match regex '^\d+(.\d+)?(m|K|M|G|T|P|E|Ki|Mi|Gi|Ti|Pi|Ei)?$'",
        );
        assert_eq!(
            errors.get(4).unwrap().to_string(),
            "parachain[2000].collators['collator2'].image: 'invalid.image' doesn't match regex '^([ip]|[hostname]/)?[tag_name]:[tag_version]?$'"
        );
    }

    #[test]
    fn import_toml_registration_strategy_should_deserialize() {
        let load_from_toml =
            NetworkConfig::load_from_toml("./testing/snapshots/0001-big-network.toml").unwrap();

        for parachain in load_from_toml.parachains().iter() {
            if parachain.id() == 1000 {
                assert_eq!(
                    parachain.registration_strategy(),
                    Some(&RegistrationStrategy::UsingExtrinsic)
                );
            }
            if parachain.id() == 2000 {
                assert_eq!(
                    parachain.registration_strategy(),
                    Some(&RegistrationStrategy::InGenesis)
                );
            }
        }

        let load_from_toml_small = NetworkConfig::load_from_toml(
            "./testing/snapshots/0003-small-network_w_parachain.toml",
        )
        .unwrap();

        let parachain = load_from_toml_small.parachains()[0];

        assert_eq!(parachain.registration_strategy(), None);
    }

    #[test]
    fn onboard_as_parachain_should_default_to_true() {
        let config = ParachainConfigBuilder::new(Default::default())
            .with_id(2000)
            .with_chain("myparachain")
            .with_collator(|collator| collator.with_name("collator"))
            .build()
            .unwrap();

        assert!(config.onboard_as_parachain());
    }
}<|MERGE_RESOLUTION|>--- conflicted
+++ resolved
@@ -105,11 +105,7 @@
         default = "default_as_true"
     )]
     onboard_as_parachain: bool,
-<<<<<<< HEAD
-    #[serde(default = "default_initial_balance")]
-=======
-    #[serde(rename = "balance", default)]
->>>>>>> eec89c2e
+    #[serde(rename = "balance", default = "default_initial_balance")]
     initial_balance: U128,
     default_command: Option<Command>,
     default_image: Option<Image>,
