[workspace]
resolver = "2"
members = [
  "crates/examples",
  "crates/support",
  "crates/configuration",
  "crates/orchestrator",
  "crates/provider",
  "crates/test-runner",
]

[workspace.dependencies]
thiserror = "1.0"
anyhow = "1.0"
async-trait = "0.1"
futures = "0.3"
serde = { version = "1.0", features = ["derive"] }
serde_json = "1.0"
toml = "0.7"
tokio = "1.28"
reqwest = "0.11"
regex = "1.8"
lazy_static = "1.4"
multiaddr = "0.18"
url = "2.3"
uuid = "1.4"
<<<<<<< HEAD
nix = "0.27"
=======
nix = "0.27"
procfs = "0.15"
>>>>>>> 656f56c0
<|MERGE_RESOLUTION|>--- conflicted
+++ resolved
@@ -24,9 +24,5 @@
 multiaddr = "0.18"
 url = "2.3"
 uuid = "1.4"
-<<<<<<< HEAD
 nix = "0.27"
-=======
-nix = "0.27"
-procfs = "0.15"
->>>>>>> 656f56c0
+procfs = "0.15"