--- conflicted
+++ resolved
@@ -1268,12 +1268,9 @@
         let parachain_evm = load_from_toml_small.parachains()[1];
 
         assert_eq!(parachain.registration_strategy(), None);
-<<<<<<< HEAD
         assert_eq!(parachain.is_evm_based(), false);
+        assert_eq!(parachain.collators().len(), 1);
         assert_eq!(parachain_evm.is_evm_based(), true);
-=======
-        assert_eq!(parachain.collators().len(), 1);
->>>>>>> 9f8845dc
     }
 
     #[test]
