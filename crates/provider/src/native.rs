--- conflicted
+++ resolved
@@ -4,18 +4,15 @@
         hash_map::Entry::{Occupied, Vacant},
         HashMap,
     },
-    error::Error,
     fmt::Debug,
-    io::ErrorKind,
     path::{Path, PathBuf},
-    process::Stdio,
 };
 
 use async_trait::async_trait;
 use serde::Serialize;
 use support::fs::FileSystem;
 use tokio::{
-    process::{Child, Command},
+    process::Command,
     time::{sleep, Duration},
 };
 
@@ -629,13 +626,10 @@
         Ok(true)
     }
 
-<<<<<<< HEAD
     async fn get_logs_command(&mut self, name: String) -> Result<String, ProviderError> {
         return Ok(format!("tail -f {}/{}.log", self.tmp_dir, name));
     }
 
-=======
->>>>>>> daf63939
     // TODO: Add test
     async fn validate_access(&mut self) -> Result<bool, ProviderError> {
         let result = self
